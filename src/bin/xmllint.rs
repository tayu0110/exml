--- conflicted
+++ resolved
@@ -1838,11 +1838,7 @@
             typ as i32,
             CStr::from_ptr(name as _).to_string_lossy(),
             empty.map_or(-1, |e| e as i32),
-<<<<<<< HEAD
-            (*reader).has_value()
-=======
             (*reader).has_value() as i32
->>>>>>> 6c1f4dc7
         );
         if value.is_null() {
             println!();
@@ -1916,11 +1912,7 @@
                 }
             }
             if typ == XmlReaderTypes::XmlReaderTypeEndElement
-<<<<<<< HEAD
-                || (typ == XmlReaderTypes::XmlReaderTypeElement && empty.unwrap_or(true))
-=======
                 || (typ == XmlReaderTypes::XmlReaderTypeElement && empty.unwrap())
->>>>>>> 6c1f4dc7
             {
                 ret = xml_stream_pop(PATSTREAM.load(Ordering::Relaxed));
                 if ret < 0 {
@@ -2094,22 +2086,14 @@
         }
 
         #[cfg(feature = "libxml_valid")]
-<<<<<<< HEAD
-        if VALID != 0 && !(*reader).is_valid() {
-=======
         if VALID != 0 && !(*reader).is_valid().unwrap_or(false) {
->>>>>>> 6c1f4dc7
             let filename = CStr::from_ptr(filename).to_string_lossy().into_owned();
             generic_error!("Document {filename} does not validate\n");
             PROGRESULT = XmllintReturnCode::ErrValid;
         }
         #[cfg(feature = "schema")]
         if RELAXNG.lock().unwrap().is_some() || SCHEMA.lock().unwrap().is_some() {
-<<<<<<< HEAD
-            if !(*reader).is_valid() {
-=======
             if !(*reader).is_valid().unwrap_or(false) {
->>>>>>> 6c1f4dc7
                 eprintln!(
                     "{} fails to validate",
                     CStr::from_ptr(filename).to_string_lossy()
