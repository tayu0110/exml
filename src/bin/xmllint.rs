/*
 * xmllint.c : a small tester program for XML input.
 *
 * See Copyright for the status of this software.
 *
 * daniel@veillard.com
 */
#![allow(unused)]

use std::{
    env::args,
    ffi::{c_char, c_int, c_long, c_void, CStr, CString},
    io::{stderr, Write},
    mem::zeroed,
    num::IntErrorKind,
    process::exit,
    ptr::{addr_of_mut, null, null_mut},
    sync::{
        atomic::{AtomicPtr, Ordering},
        Mutex,
    },
};

use const_format::concatcp;
use exml::{
    encoding::XmlCharEncoding,
    error::generic_error_default,
    generic_error,
    globals::{set_tree_indent_string, GenericError, GenericErrorContext},
    libxml::{
        c14n::{xml_c14n_doc_dump_memory, XmlC14NMode},
        catalog::xml_load_catalogs,
        debug_xml::{xml_debug_dump_document, xml_debug_dump_entities, xml_shell},
        encoding::xml_add_encoding_alias,
        entities::{xml_encode_entities_reentrant, XmlEntityPtr},
        globals::{
<<<<<<< HEAD
            xml_deregister_node_default, xml_free, xml_generic_error_context,
            xml_load_ext_dtd_default_value, xml_parser_debug_entities, xml_register_node_default,
=======
            xml_deregister_node_default, xml_free, xml_load_ext_dtd_default_value,
            xml_parser_debug_entities, xml_register_node_default, xml_tree_indent_string,
>>>>>>> 5dd101aa
        },
        htmlparser::{
            html_create_push_parser_ctxt, html_ctxt_use_options, html_free_parser_ctxt,
            html_parse_chunk, html_read_file, html_read_memory, HtmlParserCtxtPtr,
            HtmlParserOption,
        },
        htmltree::{html_doc_dump, html_save_file, html_save_file_format},
        parser::{
            xml_cleanup_parser, xml_create_push_parser_ctxt, xml_ctxt_read_file, xml_ctxt_read_io,
            xml_ctxt_read_memory, xml_ctxt_use_options, xml_free_parser_ctxt,
            xml_get_external_entity_loader, xml_has_feature, xml_new_parser_ctxt,
            xml_new_sax_parser_ctxt, xml_parse_chunk, xml_parse_dtd, xml_read_fd, xml_read_file,
            xml_read_io, xml_read_memory, xml_set_external_entity_loader, ErrorSAXFunc,
            WarningSAXFunc, XmlExternalEntityLoader, XmlFeature, XmlParserCtxtPtr,
            XmlParserInputPtr, XmlParserOption, XmlSAXHandler, XmlSAXHandlerPtr, XmlSaxlocatorPtr,
            XML_COMPLETE_ATTRS, XML_DETECT_IDS, XML_SAX2_MAGIC,
        },
        pattern::{xml_free_pattern, xml_patterncompile, XmlPattern, XmlStreamCtxt},
        relaxng::{
            xml_relaxng_free, xml_relaxng_free_parser_ctxt, xml_relaxng_free_valid_ctxt,
            xml_relaxng_new_parser_ctxt, xml_relaxng_new_valid_ctxt, xml_relaxng_parse,
            xml_relaxng_set_parser_errors, xml_relaxng_set_valid_errors, xml_relaxng_validate_doc,
            XmlRelaxNG, XmlRelaxNGParserCtxtPtr, XmlRelaxNGValidCtxtPtr,
        },
        schematron::{
            xml_schematron_free, xml_schematron_free_parser_ctxt, xml_schematron_free_valid_ctxt,
            xml_schematron_new_parser_ctxt, xml_schematron_new_valid_ctxt, xml_schematron_parse,
            xml_schematron_validate_doc, XmlSchematron, XmlSchematronParserCtxtPtr,
            XmlSchematronValidCtxtPtr, XmlSchematronValidOptions,
        },
        tree::{
            xml_copy_doc, xml_doc_dump, xml_doc_dump_format_memory, xml_doc_dump_format_memory_enc,
            xml_doc_dump_memory, xml_doc_dump_memory_enc, xml_doc_set_root_element, xml_free_doc,
            xml_free_dtd, xml_get_int_subset, xml_new_doc, xml_new_doc_node, xml_node_set_content,
            xml_save_file, xml_save_file_enc, xml_save_format_file, xml_save_format_file_enc,
            xml_set_compress_mode, xml_unlink_node, XmlDocPtr, XmlDtdPtr, XmlElementContentPtr,
            XmlEnumerationPtr, XmlNodePtr,
        },
        valid::{
            xml_free_enumeration, xml_free_valid_ctxt, xml_new_valid_ctxt,
            xml_valid_get_valid_elements, xml_validate_document, xml_validate_dtd,
        },
        xinclude::xml_xinclude_process_flags,
        xml_io::{
            xml_free_parser_input_buffer, xml_no_net_external_entity_loader,
            xml_parser_input_buffer_create_filename, XmlParserInputBufferPtr,
        },
        xmlmemory::{
            xml_mem_free, xml_mem_malloc, xml_mem_realloc, xml_mem_setup, xml_mem_size,
            xml_mem_used, xml_memory_dump, xml_memory_strdup,
        },
        xmlreader::XmlTextReaderPtr,
        xmlsave::{
            xml_save_close, xml_save_doc, xml_save_to_fd, xml_save_to_filename, XmlSaveCtxtPtr,
            XmlSaveOption,
        },
        xmlschemas::{
            xml_schema_free, xml_schema_free_parser_ctxt, xml_schema_free_valid_ctxt,
            xml_schema_new_parser_ctxt, xml_schema_new_valid_ctxt, xml_schema_parse,
            xml_schema_set_parser_errors, xml_schema_set_valid_errors, xml_schema_validate_doc,
            xml_schema_validate_set_filename, xml_schema_validate_stream, XmlSchema,
            XmlSchemaParserCtxtPtr, XmlSchemaValidCtxtPtr,
        },
        xmlstring::XmlChar,
        xpath::{xml_xpath_order_doc_elems, XmlXPathObjectPtr},
    },
    SYSCONFDIR,
};
use libc::{
    close, fclose, fopen, fread, free, gettimeofday, malloc, memset, mmap, munmap, open, size_t,
    snprintf, stat, strlen, timeval, write, FILE, MAP_FAILED, MAP_SHARED, O_RDONLY, PROT_READ,
};

const XML_XML_DEFAULT_CATALOG: &str = concatcp!("file://", SYSCONFDIR, "/xml/catalog");

#[repr(C)]
#[derive(Debug, Clone, Copy, PartialEq, Eq)]
enum XmllintReturnCode {
    ReturnOk = 0,      /* No error */
    ErrUnclass = 1,    /* Unclassified */
    ErrDtd = 2,        /* Error in DTD */
    ErrValid = 3,      /* Validation error */
    ErrRdfile = 4,     /* CtxtReadFile error */
    ErrSchemacomp = 5, /* Schema compilation */
    ErrOut = 6,        /* Error writing output */
    ErrSchemapat = 7,  /* Error in schema pattern */
    ErrRdregis = 8,    /* Error in Reader registration */
    ErrMem = 9,        /* Out of memory error */
    ErrXpath = 10,     /* XPath evaluation error */
}
#[cfg(feature = "libxml_debug")]
static mut SHELL: c_int = 0;
#[cfg(feature = "libxml_debug")]
static mut DEBUGENT: c_int = 0;
static mut DEBUG: c_int = 0;
static mut MAXMEM: c_int = 0;
#[cfg(feature = "tree")]
static mut COPY: c_int = 0;
static mut RECOVERY: c_int = 0;
static mut NOENT: c_int = 0;
static mut NOENC: c_int = 0;
static mut NOBLANKS: c_int = 0;
static mut NOOUT: c_int = 0;
static mut NOWRAP: c_int = 0;
static mut FORMAT: c_int = 0;
#[cfg(feature = "output")]
static OUTPUT: Mutex<Option<CString>> = Mutex::new(None);
#[cfg(feature = "output")]
static mut COMPRESS: c_int = 0;
#[cfg(feature = "output")]
static mut OLDOUT: c_int = 0;
#[cfg(feature = "valid")]
static mut VALID: c_int = 0;
#[cfg(feature = "valid")]
static mut POSTVALID: c_int = 0;
#[cfg(feature = "valid")]
static DTDVALID: Mutex<Option<CString>> = Mutex::new(None);
#[cfg(feature = "valid")]
static DTDVALIDFPI: Mutex<Option<CString>> = Mutex::new(None);
#[cfg(feature = "schema")]
static mut RELAXNG: Mutex<Option<CString>> = Mutex::new(None);
#[cfg(feature = "schema")]
static RELAXNGSCHEMAS: AtomicPtr<XmlRelaxNG> = AtomicPtr::new(null_mut());
#[cfg(feature = "schema")]
static mut SCHEMA: Mutex<Option<CString>> = Mutex::new(None);
#[cfg(feature = "schema")]
static WXSCHEMAS: AtomicPtr<XmlSchema> = AtomicPtr::new(null_mut());
#[cfg(feature = "libxml_schematron")]
static SCHEMATRON: Mutex<Option<CString>> = Mutex::new(None);
#[cfg(feature = "libxml_schematron")]
static WXSCHEMATRON: AtomicPtr<XmlSchematron> = AtomicPtr::new(null_mut());
static mut REPEAT: c_int = 0;
static mut INSERT: c_int = 0;
#[cfg(any(feature = "html", feature = "valid"))]
static mut HTML: c_int = 0;
#[cfg(any(feature = "html", feature = "valid"))]
static mut XMLOUT: c_int = 0;
static mut HTMLOUT: c_int = 0;
#[cfg(feature = "html")]
static mut NODEFDTD: c_int = 0;
#[cfg(feature = "push")]
static mut PUSH: c_int = 0;
#[cfg(feature = "push")]
static mut PUSHSIZE: c_int = 4096;
static mut MEMORY: c_int = 0;
static mut TEST_IO: c_int = 0;
static ENCODING: Mutex<Option<CString>> = Mutex::new(None);
#[cfg(feature = "xinclude")]
static mut XINCLUDE: c_int = 0;
static mut DTDATTRS: c_int = 0;
static mut LOADDTD: c_int = 0;
static mut PROGRESULT: XmllintReturnCode = XmllintReturnCode::ReturnOk;
static mut QUIET: c_int = 0;
static mut TIMING: c_int = 0;
static mut GENERATE: c_int = 0;
static mut DROPDTD: c_int = 0;
#[cfg(feature = "catalog")]
static mut CATALOGS: c_int = 0;
#[cfg(feature = "catalog")]
static mut NOCATALOGS: c_int = 0;
#[cfg(feature = "libxml_c14n")]
static mut CANONICAL: c_int = 0;
#[cfg(feature = "libxml_c14n")]
static mut CANONICAL_11: c_int = 0;
#[cfg(feature = "libxml_c14n")]
static mut EXC_CANONICAL: c_int = 0;
#[cfg(feature = "libxml_reader")]
static mut STREAM: c_int = 0;
#[cfg(feature = "libxml_reader")]
static mut WALKER: c_int = 0;
#[cfg(all(feature = "libxml_reader", feature = "libxml_pattern"))]
static mut PATTERN: Mutex<Option<CString>> = Mutex::new(None);
#[cfg(all(feature = "libxml_reader", feature = "libxml_pattern"))]
static mut PATTERNC: AtomicPtr<XmlPattern> = AtomicPtr::new(null_mut());
#[cfg(all(feature = "libxml_reader", feature = "libxml_pattern"))]
static mut PATSTREAM: AtomicPtr<XmlStreamCtxt> = AtomicPtr::new(null_mut());
static mut CHKREGISTER: c_int = 0;
static mut NBREGISTER: c_int = 0;
#[cfg(feature = "sax1")]
static mut SAX1: c_int = 0;
#[cfg(feature = "xpath")]
static XPATHQUERY: Mutex<Option<CString>> = Mutex::new(None);
static mut OPTIONS: c_int =
    XmlParserOption::XmlParseCompact as i32 | XmlParserOption::XmlParseBigLines as i32;
static mut SAX: c_int = 0;
static mut OLDXML10: c_int = 0;

/************************************************************************
 *                                    *
 *         Entity loading control and customization.        *
 *                                    *
 ************************************************************************/
const MAX_PATHS: usize = 64;
#[cfg(target_os = "windows")]
const PATH_SEPARATOR: char = ';';
#[cfg(not(target_os = "windows"))]
const PATH_SEPARATOR: char = ':';
// static mut PATHS: [*mut xmlChar; MAX_PATHS + 1] = [null_mut(); MAX_PATHS + 1];
static PATHS: Mutex<Vec<String>> = Mutex::new(vec![]);
static mut NBPATHS: usize = 0;
static mut LOAD_TRACE: c_int = 0;

fn parse_path(mut path: &str) {
    let mut paths = PATHS.lock().unwrap();
    path = path.trim_start_matches([' ', PATH_SEPARATOR]);
    while let Some((p, rem)) = path.split_once([' ', PATH_SEPARATOR]) {
        if paths.len() >= MAX_PATHS {
            eprintln!("MAX_PATHS reached: too many paths");
            return;
        }

        if !p.is_empty() {
            paths.push(p.to_owned());
        }

        path = rem.trim_start_matches([' ', PATH_SEPARATOR]);
    }
}

static mut DEFAULT_ENTITY_LOADER: Option<XmlExternalEntityLoader> = None;

unsafe extern "C" fn xmllint_external_entity_loader(
    url: *const c_char,
    id: *const c_char,
    ctxt: XmlParserCtxtPtr,
) -> XmlParserInputPtr {
    let mut ret: XmlParserInputPtr;
    let mut warning: Option<GenericError> = None;
    let mut err: Option<GenericError> = None;

    let mut lastsegment: *const c_char = url;
    let mut iter: *const c_char = url;

    if NBPATHS > 0 && !iter.is_null() {
        while *iter != 0 {
            if *iter == b'/' as i8 {
                lastsegment = iter.add(1);
            }
            iter = iter.add(1);
        }
    }

    if !ctxt.is_null() && !(*ctxt).sax.is_null() {
        warning = (*(*ctxt).sax).warning;
        err = (*(*ctxt).sax).error;
        (*(*ctxt).sax).warning = None;
        (*(*ctxt).sax).error = None;
    }

    if let Some(loader) = DEFAULT_ENTITY_LOADER {
        ret = loader(url, id, ctxt);
        if !ret.is_null() {
            if warning.is_some() {
                (*(*ctxt).sax).warning = warning;
            }
            if err.is_some() {
                (*(*ctxt).sax).error = err;
            }
            if LOAD_TRACE != 0 {
                eprintln!(
                    "Loaded URL=\"{}\" ID=\"{}\"",
                    (if !url.is_null() {
                        CStr::from_ptr(url)
                    } else {
                        c"(null)"
                    })
                    .to_string_lossy(),
                    (if !id.is_null() {
                        CStr::from_ptr(id)
                    } else {
                        c"(null)"
                    })
                    .to_string_lossy()
                );
            }
            return ret;
        }

        let paths = PATHS.lock().unwrap();
        for path in paths.iter() {
            let mut new_url = path.clone();
            new_url.push('/');
            new_url.push_str(CStr::from_ptr(lastsegment).to_string_lossy().as_ref());
            // to fix format of new_url to C string.
            new_url.push('\0');
            ret = loader(new_url.as_ptr() as *const c_char, id, ctxt);
            if !ret.is_null() {
                if warning.is_some() {
                    (*(*ctxt).sax).warning = warning;
                }
                if err.is_some() {
                    (*(*ctxt).sax).error = err;
                }
                if LOAD_TRACE != 0 {
                    eprintln!(
                        "Loaded URL=\"{}\" ID=\"{}\"",
                        new_url,
                        (if !id.is_null() {
                            CStr::from_ptr(id)
                        } else {
                            c"(null)"
                        })
                        .to_string_lossy()
                    );
                }
                return ret;
            }
        }
    }
    if err.is_some() {
        (*(*ctxt).sax).error = err;
    }
    if let Some(warning) = warning {
        (*(*ctxt).sax).warning = Some(warning);
        if !url.is_null() {
            todo!()
            // xml_error_with_format!(
            //     warning,
            //     ctxt as _,
            //     c"failed to load external entity \"%s\"\n".as_ptr(),
            //     url
            // );
        } else if !id.is_null() {
            todo!()
            // xml_error_with_format!(
            //     warning,
            //     ctxt as _,
            //     c"failed to load external entity \"%s\"\n".as_ptr(),
            //     id
            // );
        }
    }
    null_mut()
}
/************************************************************************
 *                                    *
 * Memory allocation consumption debugging                *
 *                                    *
 ************************************************************************/

unsafe extern "C" fn oom() {
    eprintln!("Ran out of memory needs > {} bytes", MAXMEM);
    PROGRESULT = XmllintReturnCode::ErrMem;
}

unsafe extern "C" fn my_free_func(mem: *mut c_void) {
    xml_mem_free(mem);
}
unsafe extern "C" fn my_malloc_func(size: size_t) -> *mut c_void {
    let ret: *mut c_void = xml_mem_malloc(size);
    if !ret.is_null() && xml_mem_used() > MAXMEM {
        oom();
        xml_mem_free(ret);
        return null_mut();
    }
    ret
}
unsafe extern "C" fn my_realloc_func(mem: *mut c_void, size: size_t) -> *mut c_void {
    let oldsize: size_t = xml_mem_size(mem);

    if xml_mem_used() as usize + size - oldsize > MAXMEM as size_t {
        oom();
        return null_mut();
    }

    xml_mem_realloc(mem, size)
}
unsafe extern "C" fn my_strdup_func(str: *const u8) -> *mut u8 {
    let ret = xml_memory_strdup(str);
    if !ret.is_null() && xml_mem_used() > MAXMEM {
        oom();
        xml_free(ret as _);
        return null_mut();
    }
    ret
}
/************************************************************************
 *                                    *
 * Internal timing routines to remove the necessity to have        *
 * unix-specific function calls.                    *
 *                                    *
 ************************************************************************/
static mut BEGIN: timeval = unsafe { zeroed() };
static mut END: timeval = unsafe { zeroed() };

/*
 * startTimer: call where you want to start timing
 */
unsafe extern "C" fn start_timer() {
    gettimeofday(addr_of_mut!(BEGIN), null_mut());
}

/*
 * end_timer: call where you want to stop timing and to print out a
 *           message about the timing performed; format is a printf
 *           type argument
 */
macro_rules! end_timer {
    ( $fmt:literal, $( $args:expr ),* ) => {
        gettimeofday(addr_of_mut!(END), null_mut());
        let mut msec: c_long = END.tv_sec - BEGIN.tv_sec;
        msec *= 1000;
        msec += (END.tv_usec - BEGIN.tv_usec) / 1000;

        eprint!($fmt, $( $args ),*);
        eprintln!(" took {} ms", msec);
    };
    ( $fmt:literal ) => {
        end_timer!($fmt, );
    }
}
/************************************************************************
 *                                    *
 *            HTML output                    *
 *                                    *
 ************************************************************************/
static mut BUFFER: [c_char; 50000] = [0; 50000];

unsafe extern "C" fn xml_htmlencode_send() {
    /*
     * xmlEncodeEntitiesReentrant assumes valid UTF-8, but the buffer might
     * end with a truncated UTF-8 sequence. This is a hack to at least avoid
     * an out-of-bounds read.
     */
    memset(addr_of_mut!(BUFFER[BUFFER.len() - 4]) as _, 0, 4);
    let result: *mut c_char =
        xml_encode_entities_reentrant(null_mut(), BUFFER.as_ptr() as _) as *mut c_char;
    if !result.is_null() {
        let s = CStr::from_ptr(result).to_string_lossy().into_owned();
        generic_error!("{s}");
        xml_free(result as _);
    }
    BUFFER[0] = 0;
}

/**
 * xmlHTMLPrintFileInfo:
 * @input:  an xmlParserInputPtr input
 *
 * Displays the associated file and line information for the current input
 */

unsafe extern "C" fn xml_htmlprint_file_info(input: XmlParserInputPtr) {
    generic_error!("<p>");

    let len = strlen(BUFFER.as_ptr());
    if !input.is_null() {
        if !(*input).filename.is_null() {
            snprintf(
                addr_of_mut!(BUFFER[len]) as _,
                BUFFER.len() - len,
                c"%s:%d: ".as_ptr(),
                (*input).filename,
                (*input).line,
            );
        } else {
            snprintf(
                addr_of_mut!(BUFFER[len]) as _,
                BUFFER.len() - len,
                c"Entity: line %d: ".as_ptr(),
                (*input).line,
            );
        }
    }
    xml_htmlencode_send();
}

/**
 * xmlHTMLPrintFileContext:
 * @input:  an xmlParserInputPtr input
 *
 * Displays current context within the input content for error tracking
 */

unsafe extern "C" fn xml_htmlprint_file_context(input: XmlParserInputPtr) {
    let mut cur: *const XmlChar;
    let mut base: *const XmlChar;
    let mut n: c_int;

    if input.is_null() {
        return;
    }
    generic_error!("<pre>\n");
    cur = (*input).cur;
    base = (*input).base;
    while cur > base && (*cur == b'\n' || *cur == b'\r') {
        cur = cur.sub(1);
    }
    n = 0;
    while {
        n += 1;
        n - 1 < 80
    } && cur > base
        && *cur != b'\n'
        && *cur != b'\r'
    {
        cur = cur.sub(1);
    }
    if *cur == b'\n' || *cur == b'\r' {
        cur = cur.add(1);
    }
    base = cur;
    n = 0;
    while *cur != 0 && *cur != b'\n' && *cur != b'\r' && n < 79 {
        let len = strlen(BUFFER.as_ptr());
        snprintf(
            addr_of_mut!(BUFFER[len]) as _,
            BUFFER.len() - len,
            c"%c".as_ptr(),
            *cur as i32,
        );
        cur = cur.add(1);
        n += 1;
    }
    let len = strlen(BUFFER.as_ptr());
    snprintf(
        addr_of_mut!(BUFFER[len]) as _,
        BUFFER.len() - len,
        c"\n".as_ptr(),
    );
    cur = (*input).cur;
    while cur > base && (*cur == b'\n' || *cur == b'\r') {
        cur = cur.sub(1);
    }
    n = 0;
    while cur != base && {
        n += 1;
        n - 1 < 80
    } {
        let len = strlen(BUFFER.as_ptr());
        snprintf(
            addr_of_mut!(BUFFER[len]) as _,
            BUFFER.len() - len,
            c" ".as_ptr(),
        );
        base = base.add(1);
    }
    let len = strlen(BUFFER.as_ptr());
    snprintf(
        addr_of_mut!(BUFFER[len]) as _,
        BUFFER.len() - len,
        c"^\n".as_ptr(),
    );
    xml_htmlencode_send();
    generic_error!("</pre>");
}

/**
 * xml_html_error:
 * @ctx:  an XML parser context
 * @msg:  the message to display/transmit
 * @...:  extra parameters for the message display
 *
 * Display and format an error messages, gives file, line, position and
 * extra parameters.
 */
fn xml_html_error(_ctx: Option<GenericErrorContext>, _msg: &str) {
    todo!()
    // let ctxt: XmlParserCtxtPtr = ctx as XmlParserCtxtPtr;
    // let mut input: XmlParserInputPtr;

    // BUFFER[0] = 0;
    // input = (*ctxt).input;
    // if !input.is_null() && (*input).filename.is_null() && (*ctxt).input_nr > 1 {
    //     input = *(*ctxt).input_tab.add((*ctxt).input_nr as usize - 2);
    // }

    // xml_htmlprint_file_info(input);

    // xml_generic_error!(xml_generic_error_context(), c"<b>error</b>: ".as_ptr());
    // let len = strlen(BUFFER.as_ptr());
    // snprintf(addr_of_mut!(BUFFER[len]) as _, BUFFER.len() - len, msg);
    // xml_htmlencode_send();
    // xml_generic_error!(xml_generic_error_context(), c"</p>\n".as_ptr());

    // xml_htmlprint_file_context(input);
    // xml_htmlencode_send();
}

/**
 * xmlHTMLWarning:
 * @ctx:  an XML parser context
 * @msg:  the message to display/transmit
 * @...:  extra parameters for the message display
 *
 * Display and format a warning messages, gives file, line, position and
 * extra parameters.
 */
fn xml_html_warning(_ctx: Option<GenericErrorContext>, _msg: &str) {
    todo!()
    // let ctxt: XmlParserCtxtPtr = ctx as XmlParserCtxtPtr;
    // let mut input: XmlParserInputPtr;

    // BUFFER[0] = 0;
    // input = (*ctxt).input;
    // if !input.is_null() && (*input).filename.is_null() && (*ctxt).input_nr > 1 {
    //     input = *(*ctxt).input_tab.add((*ctxt).input_nr as usize - 2);
    // }

    // xml_htmlprint_file_info(input);

    // xml_generic_error!(xml_generic_error_context(), c"<b>warning</b>: ".as_ptr());
    // let len = strlen(BUFFER.as_ptr());
    // snprintf(addr_of_mut!(BUFFER[len]) as _, BUFFER.len() - len, msg);
    // xml_htmlencode_send();
    // xml_generic_error!(xml_generic_error_context(), c"</p>\n".as_ptr());

    // xml_htmlprint_file_context(input);
    // xml_htmlencode_send();
}

/**
 * xmlHTMLValidityError:
 * @ctx:  an XML parser context
 * @msg:  the message to display/transmit
 * @...:  extra parameters for the message display
 *
 * Display and format an validity error messages, gives file,
 * line, position and extra parameters.
 */
fn xml_html_validity_error(_ctx: Option<GenericErrorContext>, _msg: &str) {
    todo!()
    // let ctxt: XmlParserCtxtPtr = ctx as XmlParserCtxtPtr;
    // let mut input: XmlParserInputPtr;

    // BUFFER[0] = 0;
    // input = (*ctxt).input;
    // if (*input).filename.is_null() && (*ctxt).input_nr > 1 {
    //     input = *(*ctxt).input_tab.add((*ctxt).input_nr as usize - 2);
    // }

    // xml_htmlprint_file_info(input);

    // xml_generic_error!(
    //     xml_generic_error_context(),
    //     c"<b>validity error</b>: ".as_ptr()
    // );
    // let len = strlen(BUFFER.as_ptr());
    // snprintf(addr_of_mut!(BUFFER[len]) as _, BUFFER.len() - len, msg);
    // xml_htmlencode_send();
    // xml_generic_error!(xml_generic_error_context(), c"</p>\n".as_ptr());

    // xml_htmlprint_file_context(input);
    // xml_htmlencode_send();
    // PROGRESULT = XmllintReturnCode::ErrValid;
}

/**
 * xmlHTMLValidityWarning:
 * @ctx:  an XML parser context
 * @msg:  the message to display/transmit
 * @...:  extra parameters for the message display
 *
 * Display and format a validity warning messages, gives file, line,
 * position and extra parameters.
 */
fn xml_html_validity_warning(_ctx: Option<GenericErrorContext>, _msg: &str) {
    todo!()
    // let ctxt: XmlParserCtxtPtr = ctx as XmlParserCtxtPtr;
    // let mut input: XmlParserInputPtr;

    // BUFFER[0] = 0;
    // input = (*ctxt).input;
    // if (*input).filename.is_null() && (*ctxt).input_nr > 1 {
    //     input = *(*ctxt).input_tab.add((*ctxt).input_nr as usize - 2);
    // }

    // xml_htmlprint_file_info(input);

    // xml_generic_error!(
    //     xml_generic_error_context(),
    //     c"<b>validity warning</b>: ".as_ptr()
    // );
    // let len = strlen(BUFFER.as_ptr());
    // snprintf(addr_of_mut!(BUFFER[len]) as _, BUFFER.len() - len, msg);
    // xml_htmlencode_send();
    // xml_generic_error!(xml_generic_error_context(), c"</p>\n".as_ptr());

    // xml_htmlprint_file_context(input);
    // xml_htmlencode_send();
}

/************************************************************************
 *                                    *
 *            Shell Interface                    *
 *                                    *
 ************************************************************************/
/**
 * xmlShellReadline:
 * @prompt:  the prompt value
 *
 * Read a string
 *
 * Returns a pointer to it or NULL on EOF the caller is expected to
 *     free the returned string.
 */
#[cfg(all(feature = "libxml_debug", feature = "xpath"))]
unsafe extern "C" fn xml_shell_readline(prompt: *mut c_char) -> *mut c_char {
    use std::io::{stdin, stdout, Write};

    use libc::{malloc, memcpy};

    if !prompt.is_null() {
        print!("{}", CStr::from_ptr(prompt).to_string_lossy());
    }
    stdout().flush().ok();
    let mut line_read = String::new();
    match stdin().read_line(&mut line_read) {
        Ok(len) if len > 0 => {
            let ret = malloc(len + 1) as *mut c_char;
            if !ret.is_null() {
                memcpy(ret as _, line_read.as_ptr() as _, len);
            }
            *ret.add(len) = 0;
            ret
        }
        _ => null_mut(),
    }
}

/************************************************************************
 *                                    *
 *            I/O Interfaces                    *
 *                                    *
 ************************************************************************/

unsafe extern "C" fn my_read(f: *mut c_void, buf: *mut c_char, len: c_int) -> c_int {
    fread(buf as _, 1, len as _, f as *mut FILE) as _
}
unsafe extern "C" fn my_close(context: *mut c_void) -> c_int {
    let f: *mut FILE = context as *mut FILE;
    extern "C" {
        static stdin: *mut FILE;
    }
    if f == stdin {
        return 0;
    }
    fclose(f)
}

/************************************************************************
 *                                    *
 *            SAX based tests                    *
 *                                    *
 ************************************************************************/

/*
 * empty SAX block
 */
static mut EMPTY_SAXHANDLER_STRUCT: XmlSAXHandler = XmlSAXHandler {
    internal_subset: None,
    is_standalone: None,
    has_internal_subset: None,
    has_external_subset: None,
    resolve_entity: None,
    get_entity: None,
    entity_decl: None,
    notation_decl: None,
    attribute_decl: None,
    element_decl: None,
    unparsed_entity_decl: None,
    set_document_locator: None,
    start_document: None,
    end_document: None,
    start_element: None,
    end_element: None,
    reference: None,
    characters: None,
    ignorable_whitespace: None,
    processing_instruction: None,
    comment: None,
    warning: None,
    error: None,
    fatal_error: None,
    get_parameter_entity: None,
    cdata_block: None,
    external_subset: None,
    initialized: XML_SAX2_MAGIC as _,
    _private: AtomicPtr::new(null_mut()),
    start_element_ns: None,
    end_element_ns: None,
    serror: None,
};

// static xmlSAXHandlerPtr emptySAXHandler = &emptySAXHandlerStruct;
// extern xmlSAXHandlerPtr debugSAXHandler;
static mut CALLBACKS: c_int = 0;

/**
 * isStandaloneDebug:
 * @ctxt:  An XML parser context
 *
 * Is this document tagged standalone ?
 *
 * Returns 1 if true
 */
unsafe fn is_standalone_debug(_ctx: Option<GenericErrorContext>) -> c_int {
    CALLBACKS += 1;
    if NOOUT != 0 {
        return 0;
    }
    println!("SAX.isStandalone()");
    0
}

/**
 * hasInternalSubsetDebug:
 * @ctxt:  An XML parser context
 *
 * Does this document has an internal subset
 *
 * Returns 1 if true
 */
unsafe fn has_internal_subset_debug(_ctx: Option<GenericErrorContext>) -> c_int {
    CALLBACKS += 1;
    if NOOUT != 0 {
        return 0;
    }
    println!("SAX.hasInternalSubset()");
    0
}

/**
 * hasExternalSubsetDebug:
 * @ctxt:  An XML parser context
 *
 * Does this document has an external subset
 *
 * Returns 1 if true
 */
unsafe fn has_external_subset_debug(_ctx: Option<GenericErrorContext>) -> c_int {
    CALLBACKS += 1;
    if NOOUT != 0 {
        return 0;
    }
    println!("SAX.hasExternalSubset()");
    0
}

/**
 * internalSubsetDebug:
 * @ctxt:  An XML parser context
 *
 * Does this document has an internal subset
 */
unsafe fn internal_subset_debug(
    _ctx: Option<GenericErrorContext>,
    name: *const XmlChar,
    external_id: *const XmlChar,
    system_id: *const XmlChar,
) {
    CALLBACKS += 1;
    if NOOUT != 0 {
        return;
    }
    print!(
        "SAX.internalSubset({},",
        CStr::from_ptr(name as _).to_string_lossy()
    );
    if external_id.is_null() {
        print!(" ,");
    } else {
        print!(" {},", CStr::from_ptr(external_id as _).to_string_lossy());
    }
    if system_id.is_null() {
        println!(" )");
    } else {
        println!(" {})", CStr::from_ptr(system_id as _).to_string_lossy());
    }
}

/**
 * externalSubsetDebug:
 * @ctxt:  An XML parser context
 *
 * Does this document has an external subset
 */
unsafe fn external_subset_debug(
    _ctx: Option<GenericErrorContext>,
    name: *const XmlChar,
    external_id: *const XmlChar,
    system_id: *const XmlChar,
) {
    CALLBACKS += 1;
    if NOOUT != 0 {
        return;
    }
    print!(
        "SAX.externalSubset({},",
        CStr::from_ptr(name as _).to_string_lossy()
    );
    if external_id.is_null() {
        print!(" ,");
    } else {
        print!(" {},", CStr::from_ptr(external_id as _).to_string_lossy());
    }
    if system_id.is_null() {
        println!(" )");
    } else {
        println!(" {})", CStr::from_ptr(system_id as _).to_string_lossy());
    }
}

/**
 * resolveEntityDebug:
 * @ctxt:  An XML parser context
 * @publicId: The public ID of the entity
 * @systemId: The system ID of the entity
 *
 * Special entity resolver, better left to the parser, it has
 * more context than the application layer.
 * The default behaviour is to NOT resolve the entities, in that case
 * the ENTITY_REF nodes are built in the structure (and the parameter
 * values).
 *
 * Returns the xmlParserInputPtr if inlined or NULL for DOM behaviour.
 */
unsafe fn resolve_entity_debug(
    _ctx: Option<GenericErrorContext>,
    public_id: *const XmlChar,
    system_id: *const XmlChar,
) -> XmlParserInputPtr {
    CALLBACKS += 1;
    if NOOUT != 0 {
        return null_mut();
    }
    /* let ctxt: xmlParserCtxtPtr = ctx as xmlParserCtxtPtr; */

    print!("SAX.resolveEntity(");
    if !public_id.is_null() {
        print!("{}", CStr::from_ptr(public_id as _).to_string_lossy());
    } else {
        print!(" ");
    }
    if !system_id.is_null() {
        println!(", {})", CStr::from_ptr(system_id as _).to_string_lossy());
    } else {
        println!(", )");
    }
    null_mut()
}

/**
 * getEntityDebug:
 * @ctxt:  An XML parser context
 * @name: The entity name
 *
 * Get an entity by name
 *
 * Returns the xmlParserInputPtr if inlined or NULL for DOM behaviour.
 */
unsafe fn get_entity_debug(
    _ctx: Option<GenericErrorContext>,
    name: *const XmlChar,
) -> XmlEntityPtr {
    CALLBACKS += 1;
    if NOOUT != 0 {
        return null_mut();
    }
    println!(
        "SAX.getEntity({})",
        CStr::from_ptr(name as _).to_string_lossy()
    );
    null_mut()
}

/**
 * getParameterEntityDebug:
 * @ctxt:  An XML parser context
 * @name: The entity name
 *
 * Get a parameter entity by name
 *
 * Returns the xmlParserInputPtr
 */
unsafe fn get_parameter_entity_debug(
    _ctx: Option<GenericErrorContext>,
    name: *const XmlChar,
) -> XmlEntityPtr {
    CALLBACKS += 1;
    if NOOUT != 0 {
        return null_mut();
    }
    println!(
        "SAX.getParameterEntity({})",
        CStr::from_ptr(name as _).to_string_lossy()
    );
    null_mut()
}

/**
 * entityDeclDebug:
 * @ctxt:  An XML parser context
 * @name:  the entity name
 * @type:  the entity type
 * @publicId: The public ID of the entity
 * @systemId: The system ID of the entity
 * @content: the entity value (without processing).
 *
 * An entity definition has been parsed
 */
unsafe fn entity_decl_debug(
    _ctx: Option<GenericErrorContext>,
    name: *const XmlChar,
    typ: c_int,
    mut public_id: *const XmlChar,
    mut system_id: *const XmlChar,
    mut content: *mut XmlChar,
) {
    let nullstr: &CStr = c"(null)";
    /* not all libraries handle printing null pointers nicely */
    if public_id.is_null() {
        public_id = nullstr.as_ptr() as _;
    }
    if system_id.is_null() {
        system_id = nullstr.as_ptr() as _;
    }
    if content.is_null() {
        content = nullstr.as_ptr() as _;
    }
    CALLBACKS += 1;
    if NOOUT != 0 {
        return;
    }
    println!(
        "SAX.entityDecl({}, {}, {}, {}, {})",
        CStr::from_ptr(name as _).to_string_lossy(),
        typ,
        CStr::from_ptr(public_id as _).to_string_lossy(),
        CStr::from_ptr(system_id as _).to_string_lossy(),
        CStr::from_ptr(content as _).to_string_lossy()
    );
}

/**
 * attributeDeclDebug:
 * @ctxt:  An XML parser context
 * @name:  the attribute name
 * @type:  the attribute type
 *
 * An attribute definition has been parsed
 */
unsafe fn attribute_decl_debug(
    _ctx: Option<GenericErrorContext>,
    elem: *const XmlChar,
    name: *const XmlChar,
    typ: c_int,
    def: c_int,
    default_value: *const XmlChar,
    tree: XmlEnumerationPtr,
) {
    CALLBACKS += 1;
    if NOOUT != 0 {
        return;
    }
    if default_value.is_null() {
        println!(
            "SAX.attributeDecl({}, {}, {}, {}, NULL, ...)",
            CStr::from_ptr(elem as _).to_string_lossy(),
            CStr::from_ptr(name as _).to_string_lossy(),
            typ,
            def
        );
    } else {
        println!(
            "SAX.attributeDecl({}, {}, {}, {}, {}, ...)",
            CStr::from_ptr(elem as _).to_string_lossy(),
            CStr::from_ptr(name as _).to_string_lossy(),
            typ,
            def,
            CStr::from_ptr(default_value as _).to_string_lossy()
        );
    }
    xml_free_enumeration(tree);
}

/**
 * elementDeclDebug:
 * @ctxt:  An XML parser context
 * @name:  the element name
 * @type:  the element type
 * @content: the element value (without processing).
 *
 * An element definition has been parsed
 */
unsafe fn element_decl_debug(
    _ctx: Option<GenericErrorContext>,
    name: *const XmlChar,
    typ: c_int,
    _content: XmlElementContentPtr,
) {
    CALLBACKS += 1;
    if NOOUT != 0 {
        return;
    }
    println!(
        "SAX.elementDecl({}, {}, ...)",
        CStr::from_ptr(name as _).to_string_lossy(),
        typ
    );
}

/**
 * notationDeclDebug:
 * @ctxt:  An XML parser context
 * @name: The name of the notation
 * @publicId: The public ID of the entity
 * @systemId: The system ID of the entity
 *
 * What to do when a notation declaration has been parsed.
 */
unsafe fn notation_decl_debug(
    _ctx: Option<GenericErrorContext>,
    name: *const XmlChar,
    public_id: *const XmlChar,
    system_id: *const XmlChar,
) {
    CALLBACKS += 1;
    if NOOUT != 0 {
        return;
    }
    println!(
        "SAX.notationDecl({}, {}, {})",
        CStr::from_ptr(name as _).to_string_lossy(),
        CStr::from_ptr(public_id as _).to_string_lossy(),
        CStr::from_ptr(system_id as _).to_string_lossy()
    );
}

/**
 * unparsedEntityDeclDebug:
 * @ctxt:  An XML parser context
 * @name: The name of the entity
 * @publicId: The public ID of the entity
 * @systemId: The system ID of the entity
 * @notationName: the name of the notation
 *
 * What to do when an unparsed entity declaration is parsed
 */
unsafe fn unparsed_entity_decl_debug(
    _ctx: Option<GenericErrorContext>,
    name: *const XmlChar,
    mut public_id: *const XmlChar,
    mut system_id: *const XmlChar,
    mut notation_name: *const XmlChar,
) {
    let nullstr: &CStr = c"(null)";

    if public_id.is_null() {
        public_id = nullstr.as_ptr() as _;
    }
    if system_id.is_null() {
        system_id = nullstr.as_ptr() as _;
    }
    if notation_name.is_null() {
        notation_name = nullstr.as_ptr() as _;
    }
    CALLBACKS += 1;
    if NOOUT != 0 {
        return;
    }
    println!(
        "SAX.unparsedEntityDecl({}, {}, {}, {})",
        CStr::from_ptr(name as _).to_string_lossy(),
        CStr::from_ptr(public_id as _).to_string_lossy(),
        CStr::from_ptr(system_id as _).to_string_lossy(),
        CStr::from_ptr(notation_name as _).to_string_lossy()
    );
}

/**
 * setDocumentLocatorDebug:
 * @ctxt:  An XML parser context
 * @loc: A SAX Locator
 *
 * Receive the document locator at startup, actually xmlDefaultSAXLocator
 * Everything is available on the context, so this is useless in our case.
 */
unsafe fn set_document_locator_debug(_ctx: Option<GenericErrorContext>, _loc: XmlSaxlocatorPtr) {
    CALLBACKS += 1;
    if NOOUT != 0 {
        return;
    }
    println!("SAX.setDocumentLocator()");
}

/**
 * startDocumentDebug:
 * @ctxt:  An XML parser context
 *
 * called when the document start being processed.
 */
unsafe fn start_document_debug(_ctx: Option<GenericErrorContext>) {
    CALLBACKS += 1;
    if NOOUT != 0 {
        return;
    }
    println!("SAX.startDocument()");
}

/**
 * endDocumentDebug:
 * @ctxt:  An XML parser context
 *
 * called when the document end has been detected.
 */
unsafe fn end_document_debug(_ctx: Option<GenericErrorContext>) {
    CALLBACKS += 1;
    if NOOUT != 0 {
        return;
    }
    println!("SAX.endDocument()");
}

/**
 * startElementDebug:
 * @ctxt:  An XML parser context
 * @name:  The element name
 *
 * called when an opening tag has been processed.
 */
unsafe fn start_element_debug(
    _ctx: Option<GenericErrorContext>,
    name: *const XmlChar,
    atts: *mut *const XmlChar,
) {
    CALLBACKS += 1;
    if NOOUT != 0 {
        return;
    }
    print!(
        "SAX.startElement({}",
        CStr::from_ptr(name as _).to_string_lossy()
    );
    if !atts.is_null() {
        for i in (0..).step_by(2).take_while(|&i| !(*atts.add(i)).is_null()) {
            print!(
                ", {}='",
                CStr::from_ptr(*atts.add(i) as _).to_string_lossy()
            );
            if !(*atts.add(i + 1)).is_null() {
                print!(
                    "{}'",
                    CStr::from_ptr(*atts.add(i + 1) as _).to_string_lossy()
                );
            }
        }
    }
    println!(")");
}

/**
 * endElementDebug:
 * @ctxt:  An XML parser context
 * @name:  The element name
 *
 * called when the end of an element has been detected.
 */
unsafe fn end_element_debug(_ctx: Option<GenericErrorContext>, name: *const XmlChar) {
    CALLBACKS += 1;
    if NOOUT != 0 {
        return;
    }
    println!(
        "SAX.endElement({})",
        CStr::from_ptr(name as _).to_string_lossy()
    );
}

/**
 * charactersDebug:
 * @ctxt:  An XML parser context
 * @ch:  a xmlChar string
 * @len: the number of xmlChar
 *
 * receiving some chars from the parser.
 * Question: how much at a time ???
 */
unsafe fn characters_debug(_ctx: Option<GenericErrorContext>, ch: *const XmlChar, len: c_int) {
    let mut out: [c_char; 40] = [0; 40];

    CALLBACKS += 1;
    if NOOUT != 0 {
        return;
    }

    let mut i = 0;
    while i < len as usize && i < 30 {
        out[i] = *ch.add(i) as _;
        i += 1;
    }
    out[i] = 0;

    println!(
        "SAX.characters({}, {})",
        CStr::from_ptr(out.as_ptr()).to_string_lossy(),
        len
    );
}

/**
 * referenceDebug:
 * @ctxt:  An XML parser context
 * @name:  The entity name
 *
 * called when an entity reference is detected.
 */
unsafe fn reference_debug(_ctx: Option<GenericErrorContext>, name: *const XmlChar) {
    CALLBACKS += 1;
    if NOOUT != 0 {
        return;
    }
    println!(
        "SAX.reference({})",
        CStr::from_ptr(name as _).to_string_lossy()
    );
}

/**
 * ignorableWhitespaceDebug:
 * @ctxt:  An XML parser context
 * @ch:  a xmlChar string
 * @start: the first c_char in the string
 * @len: the number of xmlChar
 *
 * receiving some ignorable whitespaces from the parser.
 * Question: how much at a time ???
 */
unsafe fn ignorable_whitespace_debug(
    _ctx: Option<GenericErrorContext>,
    ch: *const XmlChar,
    len: c_int,
) {
    let mut out: [c_char; 40] = [0; 40];

    CALLBACKS += 1;
    if NOOUT != 0 {
        return;
    }

    let mut i = 0;
    while i < len as usize && i < 30 {
        out[i] = *ch.add(i) as _;
        i += 1;
    }
    out[i] = 0;
    println!(
        "SAX.ignorableWhitespace({}, {})",
        CStr::from_ptr(out.as_ptr()).to_string_lossy(),
        len
    );
}

/**
 * processingInstructionDebug:
 * @ctxt:  An XML parser context
 * @target:  the target name
 * @data: the PI data's
 * @len: the number of xmlChar
 *
 * A processing instruction has been parsed.
 */
unsafe fn processing_instruction_debug(
    _ctx: Option<GenericErrorContext>,
    target: *const XmlChar,
    data: *const XmlChar,
) {
    CALLBACKS += 1;
    if NOOUT != 0 {
        return;
    }
    if !data.is_null() {
        println!(
            "SAX.processingInstruction({}, {})",
            CStr::from_ptr(target as _).to_string_lossy(),
            CStr::from_ptr(data as _).to_string_lossy()
        );
    } else {
        println!(
            "SAX.processingInstruction({}, NULL)",
            CStr::from_ptr(target as _).to_string_lossy()
        );
    }
}

/**
 * cdataBlockDebug:
 * @ctx: the user data (XML parser context)
 * @value:  The pcdata content
 * @len:  the block length
 *
 * called when a pcdata block has been parsed
 */
unsafe fn cdata_block_debug(_ctx: Option<GenericErrorContext>, value: *const XmlChar, len: c_int) {
    CALLBACKS += 1;
    if NOOUT != 0 {
        return;
    }
    println!(
        "SAX.pcdata({:20}, {})",
        CStr::from_ptr(value as _).to_string_lossy(),
        len
    );
}

/**
 * commentDebug:
 * @ctxt:  An XML parser context
 * @value:  the comment content
 *
 * A comment has been parsed.
 */
unsafe fn comment_debug(_ctx: Option<GenericErrorContext>, value: *const XmlChar) {
    CALLBACKS += 1;
    if NOOUT != 0 {
        return;
    }
    println!(
        "SAX.comment({})",
        CStr::from_ptr(value as _).to_string_lossy()
    );
}

/**
 * warningDebug:
 * @ctxt:  An XML parser context
 * @msg:  the message to display/transmit
 * @...:  extra parameters for the message display
 *
 * Display and format a warning messages, gives file, line, position and
 * extra parameters.
 */
fn warning_debug(_ctx: Option<GenericErrorContext>, msg: &str) {
    unsafe {
        CALLBACKS += 1;
        if NOOUT != 0 {
            return;
        }
    }
    print!("SAX.warning: {}", msg);
}

/**
 * errorDebug:
 * @ctxt:  An XML parser context
 * @msg:  the message to display/transmit
 * @...:  extra parameters for the message display
 *
 * Display and format a error messages, gives file, line, position and
 * extra parameters.
 */
fn error_debug(_ctx: Option<GenericErrorContext>, msg: &str) {
    unsafe {
        CALLBACKS += 1;
        if NOOUT != 0 {
            return;
        }
    }
    print!("SAX.error: {}", msg);
}

/**
 * fatalErrorDebug:
 * @ctxt:  An XML parser context
 * @msg:  the message to display/transmit
 * @...:  extra parameters for the message display
 *
 * Display and format a fatalError messages, gives file, line, position and
 * extra parameters.
 */
fn fatal_error_debug(_ctx: Option<GenericErrorContext>, msg: &str) {
    unsafe {
        CALLBACKS += 1;
        if NOOUT != 0 {
            return;
        }
    }
    print!("SAX.fatalError: {msg}");
}

static mut DEBUG_SAXHANDLER_STRUCT: XmlSAXHandler = XmlSAXHandler {
    internal_subset: Some(internal_subset_debug),
    is_standalone: Some(is_standalone_debug),
    has_internal_subset: Some(has_internal_subset_debug),
    has_external_subset: Some(has_external_subset_debug),
    resolve_entity: Some(resolve_entity_debug),
    get_entity: Some(get_entity_debug),
    entity_decl: Some(entity_decl_debug),
    notation_decl: Some(notation_decl_debug),
    attribute_decl: Some(attribute_decl_debug),
    element_decl: Some(element_decl_debug),
    unparsed_entity_decl: Some(unparsed_entity_decl_debug),
    set_document_locator: Some(set_document_locator_debug),
    start_document: Some(start_document_debug),
    end_document: Some(end_document_debug),
    start_element: Some(start_element_debug),
    end_element: Some(end_element_debug),
    reference: Some(reference_debug),
    characters: Some(characters_debug),
    ignorable_whitespace: Some(ignorable_whitespace_debug),
    processing_instruction: Some(processing_instruction_debug),
    comment: Some(comment_debug),
    warning: Some(warning_debug),
    error: Some(error_debug),
    fatal_error: Some(fatal_error_debug),
    get_parameter_entity: Some(get_parameter_entity_debug),
    cdata_block: Some(cdata_block_debug),
    external_subset: Some(external_subset_debug),
    initialized: 1,
    _private: AtomicPtr::new(null_mut()),
    start_element_ns: None,
    end_element_ns: None,
    serror: None,
};

// xmlSAXHandlerPtr debugSAXHandler = &debugSAXHandlerStruct;

/*
 * SAX2 specific callbacks
 */
/**
 * startElementNsDebug:
 * @ctxt:  An XML parser context
 * @name:  The element name
 *
 * called when an opening tag has been processed.
 */
#[allow(clippy::too_many_arguments)]
unsafe fn start_element_ns_debug(
    _ctx: Option<GenericErrorContext>,
    localname: *const XmlChar,
    prefix: *const XmlChar,
    uri: *const XmlChar,
    nb_namespaces: c_int,
    namespaces: *mut *const XmlChar,
    nb_attributes: c_int,
    nb_defaulted: c_int,
    attributes: *mut *const XmlChar,
) {
    CALLBACKS += 1;
    if NOOUT != 0 {
        return;
    }
    print!(
        "SAX.startElementNs({}",
        CStr::from_ptr(localname as _).to_string_lossy()
    );
    if prefix.is_null() {
        print!(", NULL");
    } else {
        print!(", {}", CStr::from_ptr(prefix as _).to_string_lossy());
    }
    if uri.is_null() {
        print!(", NULL");
    } else {
        print!(", '{}'", CStr::from_ptr(uri as _).to_string_lossy());
    }
    print!(", {}", nb_namespaces);

    if !namespaces.is_null() {
        for i in (0..nb_namespaces as usize * 2).step_by(2) {
            print!(", xmlns");
            if !(*namespaces.add(i)).is_null() {
                print!(
                    ":{}",
                    CStr::from_ptr(*namespaces.add(i) as _).to_string_lossy()
                );
            }
            print!(
                "='{}'",
                CStr::from_ptr(*namespaces.add(i + 1) as _).to_string_lossy()
            );
        }
    }
    print!(", {}, {}", nb_attributes, nb_defaulted);
    if !attributes.is_null() {
        for i in (0..nb_attributes as usize * 5).step_by(5) {
            if !(*attributes.add(i + 1)).is_null() {
                print!(
                    ", {}:{}='",
                    CStr::from_ptr(*attributes.add(i + 1) as _).to_string_lossy(),
                    CStr::from_ptr(*attributes.add(i) as _).to_string_lossy()
                );
            } else {
                print!(
                    ", {}='",
                    CStr::from_ptr(*attributes.add(i) as _).to_string_lossy()
                );
            }
            print!(
                "{:4}...', {}",
                CStr::from_ptr(*attributes.add(i + 3) as _).to_string_lossy(),
                (*attributes.add(i + 4)).offset_from(*attributes.add(i + 3))
            );
        }
    }
    println!(")");
}

/**
 * endElementDebug:
 * @ctxt:  An XML parser context
 * @name:  The element name
 *
 * called when the end of an element has been detected.
 */
unsafe fn end_element_ns_debug(
    _ctx: Option<GenericErrorContext>,
    localname: *const XmlChar,
    prefix: *const XmlChar,
    uri: *const XmlChar,
) {
    CALLBACKS += 1;
    if NOOUT != 0 {
        return;
    }
    print!(
        "SAX.endElementNs({}",
        CStr::from_ptr(localname as _).to_string_lossy()
    );
    if prefix.is_null() {
        print!(", NULL");
    } else {
        print!(", {}", CStr::from_ptr(prefix as _).to_string_lossy());
    }
    if uri.is_null() {
        println!(", NULL)");
    } else {
        println!(", '{}')", CStr::from_ptr(uri as _).to_string_lossy());
    }
}

static mut DEBUG_SAX2_HANDLER_STRUCT: XmlSAXHandler = XmlSAXHandler {
    internal_subset: Some(internal_subset_debug),
    is_standalone: Some(is_standalone_debug),
    has_internal_subset: Some(has_internal_subset_debug),
    has_external_subset: Some(has_external_subset_debug),
    resolve_entity: Some(resolve_entity_debug),
    get_entity: Some(get_entity_debug),
    entity_decl: Some(entity_decl_debug),
    notation_decl: Some(notation_decl_debug),
    attribute_decl: Some(attribute_decl_debug),
    element_decl: Some(element_decl_debug),
    unparsed_entity_decl: Some(unparsed_entity_decl_debug),
    set_document_locator: Some(set_document_locator_debug),
    start_document: Some(start_document_debug),
    end_document: Some(end_document_debug),
    start_element: None,
    end_element: None,
    reference: Some(reference_debug),
    characters: Some(characters_debug),
    ignorable_whitespace: Some(ignorable_whitespace_debug),
    processing_instruction: Some(processing_instruction_debug),
    comment: Some(comment_debug),
    warning: Some(warning_debug),
    error: Some(error_debug),
    fatal_error: Some(fatal_error_debug),
    get_parameter_entity: Some(get_parameter_entity_debug),
    cdata_block: Some(cdata_block_debug),
    external_subset: Some(external_subset_debug),
    initialized: XML_SAX2_MAGIC as _,
    _private: AtomicPtr::new(null_mut()),
    start_element_ns: Some(start_element_ns_debug),
    end_element_ns: Some(end_element_ns_debug),
    serror: None,
};

// static xmlSAXHandlerPtr debugSAX2Handler = &debugSAX2HandlerStruct;

unsafe extern "C" fn test_sax(filename: *const c_char) {
    let handler: XmlSAXHandlerPtr;
    let user_data: &CStr = c"user_data"; /* mostly for debugging */

    CALLBACKS = 0;

    if NOOUT != 0 {
        handler = addr_of_mut!(EMPTY_SAXHANDLER_STRUCT);
    } else {
        #[cfg(feature = "sax1")]
        if SAX1 != 0 {
            handler = addr_of_mut!(DEBUG_SAXHANDLER_STRUCT);
        } else {
            handler = addr_of_mut!(DEBUG_SAX2_HANDLER_STRUCT);
        }
        #[cfg(not(feature = "sax1"))]
        {
            handler = addr_of_mut!(DEBUG_SAX2_HANDLER_STRUCT);
        }
    }

    #[cfg(not(feature = "schema"))]
    let f = false;
    #[cfg(feature = "schema")]
    let f = !WXSCHEMAS.load(Ordering::Relaxed).is_null();
    if f {
        #[cfg(feature = "schema")]
        {
            let buf: XmlParserInputBufferPtr =
                xml_parser_input_buffer_create_filename(filename, XmlCharEncoding::None);
            if buf.is_null() {
                return;
            }

            let vctxt: XmlSchemaValidCtxtPtr =
                xml_schema_new_valid_ctxt(WXSCHEMAS.load(Ordering::Relaxed));
            if vctxt.is_null() {
                PROGRESULT = XmllintReturnCode::ErrMem;
                xml_free_parser_input_buffer(buf);
                return;
            }
            xml_schema_set_valid_errors(
                vctxt,
                Some(generic_error_default),
                Some(generic_error_default),
                None,
            );
            xml_schema_validate_set_filename(vctxt, filename);

            let ret: c_int = xml_schema_validate_stream(
                vctxt,
                buf,
                XmlCharEncoding::None,
                handler,
                Some(GenericErrorContext::new(user_data.as_ptr())),
            );
            if REPEAT == 0 {
                match ret.cmp(&0) {
                    std::cmp::Ordering::Equal => {
                        if QUIET == 0 {
                            eprintln!("{} validates", CStr::from_ptr(filename).to_string_lossy());
                        }
                    }
                    std::cmp::Ordering::Greater => {
                        eprintln!(
                            "{} fails to validate",
                            CStr::from_ptr(filename).to_string_lossy()
                        );
                        PROGRESULT = XmllintReturnCode::ErrValid;
                    }
                    std::cmp::Ordering::Less => {
                        eprintln!(
                            "{} validation generated an internal error",
                            CStr::from_ptr(filename).to_string_lossy()
                        );
                        PROGRESULT = XmllintReturnCode::ErrValid;
                    }
                }
            }
            xml_schema_free_valid_ctxt(vctxt);
        }
    } else {
        /*
         * Create the parser context amd hook the input
         */
        let ctxt: XmlParserCtxtPtr =
            xml_new_sax_parser_ctxt(handler, Some(GenericErrorContext::new(user_data.as_ptr())));
        if ctxt.is_null() {
            PROGRESULT = XmllintReturnCode::ErrMem;
            return;
        }
        xml_ctxt_read_file(ctxt, filename, null_mut(), OPTIONS);

        if !(*ctxt).my_doc.is_null() {
            eprintln!("SAX generated a doc !");
            xml_free_doc((*ctxt).my_doc);
            (*ctxt).my_doc = null_mut();
        }
        xml_free_parser_ctxt(ctxt);
    }
}

/************************************************************************
 *                                    *
 *            Stream Test processing                *
 *                                    *
 ************************************************************************/
#[cfg(feature = "libxml_reader")]
unsafe extern "C" fn process_node(reader: XmlTextReaderPtr) {
    use exml::libxml::{
        pattern::{xml_free_stream_ctxt, xml_pattern_match, xml_stream_pop, xml_stream_push},
        tree::xml_get_node_path,
        xmlreader::{
            xml_text_reader_const_local_name, xml_text_reader_const_name,
            xml_text_reader_const_namespace_uri, xml_text_reader_const_value,
            xml_text_reader_current_node, xml_text_reader_depth, xml_text_reader_has_value,
            xml_text_reader_is_empty_element, xml_text_reader_node_type, XmlReaderTypes,
        },
    };

    let mut name: *const XmlChar;
    let value: *const XmlChar;

    let typ: c_int = xml_text_reader_node_type(reader);
    let empty: c_int = xml_text_reader_is_empty_element(reader);

    if DEBUG != 0 {
        name = xml_text_reader_const_name(reader);
        if name.is_null() {
            name = c"--".as_ptr() as _;
        }

        value = xml_text_reader_const_value(reader);

        print!(
            "{} {} {} {} {}",
            xml_text_reader_depth(reader),
            typ,
            CStr::from_ptr(name as _).to_string_lossy(),
            empty,
            xml_text_reader_has_value(reader)
        );
        if value.is_null() {
            println!();
        } else {
            println!(" {}", CStr::from_ptr(value as _).to_string_lossy());
        }
    }
    #[cfg(feature = "libxml_pattern")]
    if !PATTERNC.load(Ordering::Relaxed).is_null() {
        let mut path: *mut XmlChar = null_mut();
        let mut is_match: c_int = -1;

        if typ == XmlReaderTypes::XmlReaderTypeElement as i32 {
            /* do the check only on element start */
            is_match = xml_pattern_match(
                PATTERNC.load(Ordering::Relaxed),
                xml_text_reader_current_node(reader),
            );

            if is_match != 0 {
                #[cfg(any(feature = "tree", feature = "libxml_debug"))]
                {
                    path = xml_get_node_path(xml_text_reader_current_node(reader));
                    println!(
                        "Node {} matches pattern {}",
                        CStr::from_ptr(path as _).to_string_lossy(),
                        PATTERN.lock().unwrap().as_ref().unwrap().to_string_lossy()
                    );
                }
                #[cfg(not(any(feature = "tree", feature = "libxml_debug")))]
                {
                    println!(
                        "Node {} matches pattern {}",
                        CStr::from_ptr(xml_text_reader_const_name(reader)).to_string_lossy(),
                        PATTERN.lock().unwrap().as_ref().unwrap().to_string_lossy()
                    );
                }
            }
        }
        if !PATSTREAM.load(Ordering::Relaxed).is_null() {
            let mut ret: c_int;

            if typ == XmlReaderTypes::XmlReaderTypeElement as i32 {
                ret = xml_stream_push(
                    PATSTREAM.load(Ordering::Relaxed),
                    xml_text_reader_const_local_name(reader),
                    xml_text_reader_const_namespace_uri(reader),
                );
                if ret < 0 {
                    eprintln!("xmlStreamPush() failure");
                    xml_free_stream_ctxt(PATSTREAM.load(Ordering::Relaxed));
                    PATSTREAM.store(null_mut(), Ordering::Relaxed);
                } else if ret != is_match {
                    #[cfg(any(feature = "tree", feature = "libxml_debug"))]
                    if path.is_null() {
                        path = xml_get_node_path(xml_text_reader_current_node(reader));
                    }
                    eprintln!("xmlPatternMatch and xmlStreamPush disagree");
                    if !path.is_null() {
                        eprintln!(
                            "  pattern {} node {}",
                            PATTERN.lock().unwrap().as_ref().unwrap().to_string_lossy(),
                            CStr::from_ptr(path as _).to_string_lossy()
                        );
                    } else {
                        eprintln!(
                            "  pattern {} node {}",
                            PATTERN.lock().unwrap().as_ref().unwrap().to_string_lossy(),
                            CStr::from_ptr(xml_text_reader_const_name(reader) as _)
                                .to_string_lossy()
                        );
                    }
                }
            }
            if typ == XmlReaderTypes::XmlReaderTypeEndElement as i32
                || (typ == XmlReaderTypes::XmlReaderTypeElement as i32 && empty != 0)
            {
                ret = xml_stream_pop(PATSTREAM.load(Ordering::Relaxed));
                if ret < 0 {
                    eprintln!("xmlStreamPop() failure");
                    xml_free_stream_ctxt(PATSTREAM.load(Ordering::Relaxed));
                    PATSTREAM.store(null_mut(), Ordering::Relaxed);
                }
            }
        }
        if !path.is_null() {
            xml_free(path as _);
        }
    }
}

#[cfg(feature = "libxml_reader")]
unsafe extern "C" fn stream_file(filename: *mut c_char) {
    use std::ptr::null;

    use exml::libxml::{
        pattern::{xml_free_stream_ctxt, xml_pattern_get_stream_ctxt, xml_stream_push},
        xmlreader::{
            xml_free_text_reader, xml_reader_for_file, xml_reader_for_memory,
            xml_text_reader_is_valid, xml_text_reader_read, xml_text_reader_relaxng_validate,
            xml_text_reader_schema_validate, xml_text_reader_set_parser_prop, XmlParserProperties,
        },
    };
    use libc::{close, mmap, munmap, stat, MAP_FAILED, MAP_SHARED, PROT_READ};

    let reader: XmlTextReaderPtr;
    let mut ret: c_int;
    let mut fd: c_int = -1;
    let mut info: stat = unsafe { zeroed() };
    let mut base: *const c_char = null();
    let input: XmlParserInputBufferPtr = null_mut();

    if MEMORY != 0 {
        if stat(filename, addr_of_mut!(info)) < 0 {
            return;
        }
        fd = open(filename, O_RDONLY);
        if fd < 0 {
            return;
        }
        base = mmap(null_mut(), info.st_size as _, PROT_READ, MAP_SHARED, fd, 0) as _;
        if base == MAP_FAILED as _ {
            close(fd);
            eprintln!(
                "mmap failure for file {}",
                CStr::from_ptr(filename).to_string_lossy()
            );
            PROGRESULT = XmllintReturnCode::ErrRdfile;
            return;
        }

        reader = xml_reader_for_memory(base, info.st_size as _, filename, null_mut(), OPTIONS);
    } else {
        reader = xml_reader_for_file(filename, null_mut(), OPTIONS);
    }
    #[cfg(feature = "libxml_pattern")]
    if !PATTERNC.load(Ordering::Relaxed).is_null() {
        PATSTREAM.store(
            xml_pattern_get_stream_ctxt(PATTERNC.load(Ordering::Relaxed)),
            Ordering::Relaxed,
        );
        if !PATSTREAM.load(Ordering::Relaxed).is_null() {
            ret = xml_stream_push(PATSTREAM.load(Ordering::Relaxed), null_mut(), null_mut());
            if ret < 0 {
                eprintln!("xmlStreamPush() failure");
                xml_free_stream_ctxt(PATSTREAM.load(Ordering::Relaxed));
                PATSTREAM.store(null_mut(), Ordering::Relaxed);
            }
        }
    }

    if !reader.is_null() {
        #[cfg(feature = "valid")]
        if VALID != 0 {
            xml_text_reader_set_parser_prop(
                reader,
                XmlParserProperties::XmlParserValidate as i32,
                1,
            );
        } else if LOADDTD != 0 {
            xml_text_reader_set_parser_prop(
                reader,
                XmlParserProperties::XmlParserLoaddtd as i32,
                1,
            );
        }
        #[cfg(not(feature = "valid"))]
        if LOADDTD != 0 {
            xml_text_reader_set_parser_prop(reader, XmlParserProperties::XmlParserLoaddtd, 1);
        }
        #[cfg(feature = "schema")]
        if let Some(mut relaxng) = RELAXNG.lock().ok().filter(|r| r.is_some()) {
            if TIMING != 0 && REPEAT == 0 {
                start_timer();
            }
            ret = xml_text_reader_relaxng_validate(reader, relaxng.as_ref().unwrap().as_ptr());
            if ret < 0 {
                generic_error!(
                    "Relax-NG schema {} failed to compile\n",
                    relaxng.as_ref().unwrap().to_string_lossy()
                );
                PROGRESULT = XmllintReturnCode::ErrSchemacomp;
                *relaxng = None;
            }
            if TIMING != 0 && REPEAT == 0 {
                end_timer!("Compiling the schemas");
            }
        }
        #[cfg(feature = "schema")]
        if let Some(mut schema) = SCHEMA.lock().ok().filter(|s| s.is_some()) {
            if TIMING != 0 && REPEAT == 0 {
                start_timer();
            }
            ret = xml_text_reader_schema_validate(reader, schema.as_ref().unwrap().as_ptr());
            if ret < 0 {
                generic_error!(
                    "XSD schema {} failed to compile\n",
                    schema.as_ref().unwrap().to_string_lossy()
                );
                PROGRESULT = XmllintReturnCode::ErrSchemacomp;
                *schema = None;
            }
            if TIMING != 0 && REPEAT == 0 {
                end_timer!("Compiling the schemas");
            }
        }

        /*
         * Process all nodes in sequence
         */
        if TIMING != 0 && REPEAT == 0 {
            start_timer();
        }
        ret = xml_text_reader_read(reader);
        while ret == 1 {
            #[cfg(feature = "libxml_pattern")]
            let f = !PATTERNC.load(Ordering::Relaxed).is_null();
            #[cfg(not(feature = "libxml_pattern"))]
            let f = false;
            if DEBUG != 0 || f {
                process_node(reader);
            }
            ret = xml_text_reader_read(reader);
        }
        if TIMING != 0 && REPEAT == 0 {
            #[cfg(any(feature = "schema", feature = "valid"))]
            {
                let mut is_validating = false;
                #[cfg(feature = "schema")]
                {
                    is_validating |= RELAXNG.lock().unwrap().is_some();
                }
                #[cfg(feature = "valid")]
                {
                    is_validating |= VALID != 0;
                }
                if is_validating {
                    end_timer!("Parsing and validating");
                } else {
                    end_timer!("Parsing");
                }
            }
            #[cfg(not(any(feature = "schema", feature = "valid")))]
            {
                end_timer!("Parsing");
            }
        }

        #[cfg(feature = "valid")]
        if VALID != 0 && xml_text_reader_is_valid(reader) != 1 {
            let filename = CStr::from_ptr(filename).to_string_lossy().into_owned();
            generic_error!("Document {filename} does not validate\n");
            PROGRESULT = XmllintReturnCode::ErrValid;
        }
        #[cfg(feature = "schema")]
        if RELAXNG.lock().unwrap().is_some() || SCHEMA.lock().unwrap().is_some() {
            if xml_text_reader_is_valid(reader) != 1 {
                eprintln!(
                    "{} fails to validate",
                    CStr::from_ptr(filename).to_string_lossy()
                );
                PROGRESULT = XmllintReturnCode::ErrValid;
            } else if QUIET == 0 {
                eprintln!("{} validates", CStr::from_ptr(filename).to_string_lossy());
            }
        }
        /*
         * Done, cleanup and status
         */
        xml_free_text_reader(reader);
        if ret != 0 {
            eprintln!(
                "{} : failed to parse",
                CStr::from_ptr(filename).to_string_lossy()
            );
            PROGRESULT = XmllintReturnCode::ErrUnclass;
        }
    } else {
        eprintln!(
            "Unable to open {}",
            CStr::from_ptr(filename).to_string_lossy()
        );
        PROGRESULT = XmllintReturnCode::ErrUnclass;
    }
    #[cfg(feature = "libxml_pattern")]
    if !PATSTREAM.load(Ordering::Relaxed).is_null() {
        xml_free_stream_ctxt(PATSTREAM.load(Ordering::Relaxed));
        PATSTREAM.store(null_mut(), Ordering::Relaxed);
    }
    if MEMORY != 0 {
        xml_free_parser_input_buffer(input);
        munmap(base as _, info.st_size as _);
        close(fd);
    }
}

#[cfg(feature = "libxml_reader")]
unsafe extern "C" fn walk_doc(doc: XmlDocPtr) {
    use std::{ptr::null, sync::atomic::Ordering};

    use exml::libxml::{
        pattern::{
            xml_free_stream_ctxt, xml_pattern_get_stream_ctxt, xml_patterncompile, xml_stream_push,
        },
        tree::{xml_doc_get_root_element, XmlNodePtr},
        xmlreader::{xml_free_text_reader, xml_reader_walker, xml_text_reader_read},
    };

    let mut ret: c_int;

    #[cfg(feature = "libxml_pattern")]
    {
        let mut namespaces: [*const XmlChar; 22] = [null(); 22];

        let root: XmlNodePtr = xml_doc_get_root_element(doc);
        if root.is_null() {
            generic_error!("Document does not have a root element");
            PROGRESULT = XmllintReturnCode::ErrUnclass;
            return;
        }
        let mut i = 0;
        let mut ns = (*root).ns_def;
        while !ns.is_null() && i < 20 {
            namespaces[i] = (*ns).href.load(Ordering::Relaxed);
            i += 1;
            namespaces[i] = (*ns).prefix.load(Ordering::Relaxed);
            i += 1;
            ns = (*ns).next.load(Ordering::Relaxed);
        }
        namespaces[i] = null();
        i += 1;
        namespaces[i] = null();

        if PATTERN.lock().unwrap().is_some() {
            PATTERNC.store(
                xml_patterncompile(
                    PATTERN.lock().unwrap().as_ref().unwrap().as_ptr() as _,
                    (*doc).dict,
                    0,
                    addr_of_mut!(namespaces[0]),
                ),
                Ordering::Relaxed,
            );
            if PATTERNC.load(Ordering::Relaxed).is_null() {
                generic_error!(
                    "Pattern {} failed to compile\n",
                    PATTERN.lock().unwrap().as_ref().unwrap().to_string_lossy()
                );
                PROGRESULT = XmllintReturnCode::ErrSchemapat;
                *PATTERN.lock().unwrap() = None;
            }
        }
        if !PATTERNC.load(Ordering::Relaxed).is_null() {
            PATSTREAM.store(
                xml_pattern_get_stream_ctxt(PATTERNC.load(Ordering::Relaxed)),
                Ordering::Relaxed,
            );
            if !PATSTREAM.load(Ordering::Relaxed).is_null() {
                ret = xml_stream_push(PATSTREAM.load(Ordering::Relaxed), null_mut(), null_mut());
                if ret < 0 {
                    eprintln!("xmlStreamPush() failure");
                    xml_free_stream_ctxt(PATSTREAM.load(Ordering::Relaxed));
                    PATSTREAM.store(null_mut(), Ordering::Relaxed);
                }
            }
        }
    }
    let reader: XmlTextReaderPtr = xml_reader_walker(doc);
    if !reader.is_null() {
        if TIMING != 0 && REPEAT == 0 {
            start_timer();
        }
        ret = xml_text_reader_read(reader);
        while ret == 1 {
            #[cfg(feature = "libxml_pattern")]
            let f = !PATTERNC.load(Ordering::Relaxed).is_null();
            #[cfg(not(feature = "libxml_pattern"))]
            let f = false;
            if DEBUG != 0 || f {
                process_node(reader);
            }
            ret = xml_text_reader_read(reader);
        }
        if TIMING != 0 && REPEAT == 0 {
            end_timer!("walking through the doc");
        }
        xml_free_text_reader(reader);
        if ret != 0 {
            eprintln!("failed to walk through the doc");
            PROGRESULT = XmllintReturnCode::ErrUnclass;
        }
    } else {
        eprintln!("Failed to crate a reader from the document");
        PROGRESULT = XmllintReturnCode::ErrUnclass;
    }
    #[cfg(feature = "libxml_pattern")]
    if !PATSTREAM.load(Ordering::Relaxed).is_null() {
        xml_free_stream_ctxt(PATSTREAM.load(Ordering::Relaxed));
        PATSTREAM.store(null_mut(), Ordering::Relaxed);
    }
}

/************************************************************************
 *                                    *
 *            XPath Query                                     *
 *                                    *
 ************************************************************************/
#[cfg(feature = "xpath")]
unsafe extern "C" fn do_xpath_dump(cur: XmlXPathObjectPtr) {
    use exml::libxml::{
        tree::{xml_node_dump_output, XmlNodePtr},
        xml_io::{
            xml_output_buffer_close, xml_output_buffer_create_file, xml_output_buffer_write,
            XmlOutputBufferPtr,
        },
        xpath::{xml_xpath_is_inf, xml_xpath_is_nan, XmlXPathObjectType},
    };

    match (*cur).typ {
        XmlXPathObjectType::XpathNodeset => {
            let mut node: XmlNodePtr;
            #[cfg(feature = "output")]
            {
                let buf: XmlOutputBufferPtr;

                if (*cur).nodesetval.is_null() || (*(*cur).nodesetval).node_nr <= 0 {
                    if QUIET == 0 {
                        eprintln!("XPath set is empty");
                    }
                } else {
                    extern "C" {
                        static stdout: *mut FILE;
                    }
                    buf = xml_output_buffer_create_file(stdout, None);
                    if buf.is_null() {
                        eprintln!("Out of memory for XPath");
                        PROGRESULT = XmllintReturnCode::ErrMem;
                        return;
                    }
                    for i in 0..(*(*cur).nodesetval).node_nr {
                        node = *(*(*cur).nodesetval).node_tab.add(i as usize);
                        xml_node_dump_output(buf, null_mut(), node, 0, 0, null_mut());
                        xml_output_buffer_write(buf, 1, c"\n".as_ptr());
                    }
                    xml_output_buffer_close(buf);
                }
            }
            #[cfg(not(feature = "output"))]
            {
                println!("xpath returned {} nodes", (*(*cur).nodesetval).nodeNr);
            }
        }
        XmlXPathObjectType::XpathBoolean => {
            if (*cur).boolval != 0 {
                println!("true");
            } else {
                println!("false");
            }
        }
        XmlXPathObjectType::XpathNumber => match xml_xpath_is_inf((*cur).floatval) {
            1 => {
                println!("Infinity");
            }
            -1 => {
                println!("-Infinity");
            }
            _ => {
                if xml_xpath_is_nan((*cur).floatval) != 0 {
                    println!("NaN");
                } else {
                    println!("{}", (*cur).floatval);
                }
            }
        },
        XmlXPathObjectType::XpathString => {
            println!(
                "{}",
                CStr::from_ptr((*cur).stringval as _).to_string_lossy()
            );
        }
        XmlXPathObjectType::XpathUndefined => {
            eprintln!("XPath Object is uninitialized");
            PROGRESULT = XmllintReturnCode::ErrXpath;
        }
        _ => {
            eprintln!("XPath object of unexpected type");
            PROGRESULT = XmllintReturnCode::ErrXpath;
        }
    }
}

#[cfg(feature = "xpath")]
unsafe extern "C" fn do_xpath_query(doc: XmlDocPtr, query: *const c_char) {
    use exml::libxml::{
        tree::XmlNodePtr,
        xpath::{
            xml_xpath_eval, xml_xpath_free_context, xml_xpath_free_object, xml_xpath_new_context,
            XmlXPathContextPtr,
        },
    };

    let ctxt: XmlXPathContextPtr = xml_xpath_new_context(doc);
    if ctxt.is_null() {
        eprintln!("Out of memory for XPath");
        PROGRESULT = XmllintReturnCode::ErrMem;
        return;
    }
    (*ctxt).node = doc as XmlNodePtr;
    let res: XmlXPathObjectPtr = xml_xpath_eval(query as _, ctxt);
    xml_xpath_free_context(ctxt);

    if res.is_null() {
        eprintln!("XPath evaluation failure");
        PROGRESULT = XmllintReturnCode::ErrXpath;
        return;
    }
    do_xpath_dump(res);
    xml_xpath_free_object(res);
}

/************************************************************************
 *                                    *
 *            Tree Test processing                *
 *                                    *
 ************************************************************************/
unsafe extern "C" fn parse_and_print_file(filename: *mut c_char, rectxt: XmlParserCtxtPtr) {
    let mut doc: XmlDocPtr = null_mut();
    #[cfg(feature = "tree")]
    let tmp: XmlDocPtr;

    if TIMING != 0 && REPEAT == 0 {
        start_timer();
    }

    if cfg!(feature = "tree") && filename.is_null() {
        #[cfg(feature = "tree")]
        {
            if GENERATE != 0 {
                doc = xml_new_doc(c"1.0".as_ptr() as _);
                let n = xml_new_doc_node(doc, null_mut(), c"info".as_ptr() as _, null_mut());
                xml_node_set_content(n, c"abc".as_ptr() as _);
                xml_doc_set_root_element(doc, n);
            }
        }
    } else if cfg!(feature = "html") && cfg!(feature = "push") && HTML != 0 && PUSH != 0 {
        #[cfg(all(feature = "html", feature = "push"))]
        {
            extern "C" {
                static stdin: *mut FILE;
            }

            let f = if *filename.add(0) == b'-' as i8 && *filename.add(1) == 0 {
                stdin
            } else {
                fopen(filename, c"rb".as_ptr())
            };
            if !f.is_null() {
                let mut res: c_int;
                let mut chars: [c_char; 4096] = [0; 4096];
                let ctxt: HtmlParserCtxtPtr;

                res = fread(chars.as_mut_ptr() as _, 1, 4, f) as _;
                if res > 0 {
                    ctxt = html_create_push_parser_ctxt(
                        null_mut(),
                        None,
                        chars.as_ptr(),
                        res,
                        filename,
                        XmlCharEncoding::None,
                    );
                    if ctxt.is_null() {
                        PROGRESULT = XmllintReturnCode::ErrMem;
                        if f != stdin {
                            fclose(f);
                        }
                        return;
                    }
                    html_ctxt_use_options(ctxt, OPTIONS);
                    while {
                        res = fread(chars.as_mut_ptr() as _, 1, PUSHSIZE as _, f) as _;
                        res > 0
                    } {
                        html_parse_chunk(ctxt, chars.as_ptr(), res, 0);
                    }
                    html_parse_chunk(ctxt, chars.as_ptr(), 0, 1);
                    doc = (*ctxt).my_doc;
                    html_free_parser_ctxt(ctxt);
                }
                if f != stdin {
                    fclose(f);
                }
            }
        }
    } else if cfg!(feature = "html") && HTML != 0 && MEMORY != 0 {
        #[cfg(feature = "html")]
        {
            let mut info: stat = unsafe { zeroed() };

            if stat(filename, addr_of_mut!(info)) < 0 {
                return;
            }
            let fd: c_int = open(filename, O_RDONLY);
            if fd < 0 {
                return;
            }
            let base: *const c_char =
                mmap(null_mut(), info.st_size as _, PROT_READ, MAP_SHARED, fd, 0) as _;
            if base == MAP_FAILED as _ {
                close(fd);
                eprintln!(
                    "mmap failure for file {}",
                    CStr::from_ptr(filename).to_string_lossy()
                );
                PROGRESULT = XmllintReturnCode::ErrRdfile;
                return;
            }

            doc = html_read_memory(base, info.st_size as _, filename, null_mut(), OPTIONS);

            munmap(base as _, info.st_size as _);
            close(fd);
        }
    } else if cfg!(feature = "html") && HTML != 0 {
        #[cfg(feature = "html")]
        {
            doc = html_read_file(filename, null_mut(), OPTIONS);
        }
    } else if cfg!(feature = "push") && PUSH != 0 {
        /*
         * build an XML tree from a string;
         */
        #[cfg(feature = "push")]
        {
            extern "C" {
                static stdin: *mut FILE;
            }

            /* '-' Usually means stdin -<sven@zen.org> */
            let f = if *filename.add(0) == b'-' as i8 && *filename.add(1) == 0 {
                stdin
            } else {
                fopen(filename, c"rb".as_ptr())
            };
            if !f.is_null() {
                let ret: c_int;
                let mut res: c_int;
                let size: c_int = 1024;
                let mut chars: [c_char; 1024] = [0; 1024];
                let ctxt: XmlParserCtxtPtr;

                /* if (repeat) size = 1024; */
                res = fread(chars.as_mut_ptr() as _, 1, 4, f) as _;
                if res > 0 {
                    ctxt = xml_create_push_parser_ctxt(
                        null_mut(),
                        None,
                        chars.as_ptr(),
                        res,
                        filename,
                    );
                    if ctxt.is_null() {
                        PROGRESULT = XmllintReturnCode::ErrMem;
                        if f != stdin {
                            fclose(f);
                        }
                        return;
                    }
                    xml_ctxt_use_options(ctxt, OPTIONS);
                    while {
                        res = fread(chars.as_mut_ptr() as _, 1, size as _, f) as i32;
                        res > 0
                    } {
                        xml_parse_chunk(ctxt, chars.as_ptr(), res, 0);
                    }
                    xml_parse_chunk(ctxt, chars.as_ptr(), 0, 1);
                    doc = (*ctxt).my_doc;
                    ret = (*ctxt).well_formed;
                    xml_free_parser_ctxt(ctxt);
                    if ret == 0 && RECOVERY == 0 {
                        xml_free_doc(doc);
                        doc = null_mut();
                    }
                }
                if f != stdin {
                    fclose(f);
                }
            }
        }
    } else if TEST_IO != 0 {
        if *filename.add(0) == b'-' as i8 && *filename.add(1) == 0 {
            doc = xml_read_fd(0, null_mut(), null_mut(), OPTIONS);
        } else {
            let f: *mut FILE = fopen(filename, c"rb".as_ptr());
            if !f.is_null() {
                if rectxt.is_null() {
                    doc = xml_read_io(
                        Some(my_read),
                        Some(my_close),
                        f as _,
                        filename,
                        null_mut(),
                        OPTIONS,
                    );
                } else {
                    doc = xml_ctxt_read_io(
                        rectxt,
                        Some(my_read),
                        Some(my_close),
                        f as _,
                        filename,
                        null_mut(),
                        OPTIONS,
                    );
                }
            } else {
                doc = null_mut();
            }
        }
    } else if HTMLOUT != 0 {
        let ctxt: XmlParserCtxtPtr;

        if rectxt.is_null() {
            ctxt = xml_new_parser_ctxt();
            if ctxt.is_null() {
                PROGRESULT = XmllintReturnCode::ErrMem;
                return;
            }
        } else {
            ctxt = rectxt;
        }

        (*(*ctxt).sax).error = Some(xml_html_error);
        (*(*ctxt).sax).warning = Some(xml_html_warning);
        (*ctxt).vctxt.error = Some(xml_html_validity_error);
        (*ctxt).vctxt.warning = Some(xml_html_validity_warning);

        doc = xml_ctxt_read_file(ctxt, filename, null_mut(), OPTIONS);

        if rectxt.is_null() {
            xml_free_parser_ctxt(ctxt);
        }
    } else if MEMORY != 0 {
        let mut info: stat = unsafe { zeroed() };

        if stat(filename, addr_of_mut!(info)) < 0 {
            return;
        }
        let fd: c_int = open(filename, O_RDONLY);
        if fd < 0 {
            return;
        }
        let base: *const c_char =
            mmap(null_mut(), info.st_size as _, PROT_READ, MAP_SHARED, fd, 0) as _;
        if base == MAP_FAILED as _ {
            close(fd);
            eprintln!(
                "mmap failure for file {}",
                CStr::from_ptr(filename).to_string_lossy()
            );
            PROGRESULT = XmllintReturnCode::ErrRdfile;
            return;
        }

        if rectxt.is_null() {
            doc = xml_read_memory(base, info.st_size as _, filename, null_mut(), OPTIONS);
        } else {
            doc = xml_ctxt_read_memory(
                rectxt,
                base,
                info.st_size as _,
                filename,
                null_mut(),
                OPTIONS,
            );
        }

        munmap(base as _, info.st_size as _);
        close(fd);
    } else if cfg!(feature = "valid") && VALID != 0 {
        #[cfg(feature = "valid")]
        {
            let ctxt: XmlParserCtxtPtr;

            if rectxt.is_null() {
                ctxt = xml_new_parser_ctxt();
                if ctxt.is_null() {
                    PROGRESULT = XmllintReturnCode::ErrMem;
                    return;
                }
            } else {
                ctxt = rectxt;
            }

            doc = xml_ctxt_read_file(ctxt, filename, null_mut(), OPTIONS);

            if (*ctxt).valid == 0 {
                PROGRESULT = XmllintReturnCode::ErrRdfile;
            }
            if rectxt.is_null() {
                xml_free_parser_ctxt(ctxt);
            }
        }
    } else if !rectxt.is_null() {
        doc = xml_ctxt_read_file(rectxt, filename, null_mut(), OPTIONS);
    } else {
        doc = xml_read_file(filename, null_mut(), OPTIONS);
    }

    /*
     * If we don't have a document we might as well give up.  Do we
     * want an error message here?  <sven@zen.org> */
    if doc.is_null() {
        PROGRESULT = XmllintReturnCode::ErrUnclass;
        return;
    }

    if TIMING != 0 && REPEAT == 0 {
        end_timer!("Parsing");
    }

    /*
     * Remove DOCTYPE nodes
     */
    if DROPDTD != 0 {
        let dtd: XmlDtdPtr = xml_get_int_subset(doc);
        if !dtd.is_null() {
            xml_unlink_node(dtd as XmlNodePtr);
            (*doc).int_subset = null_mut();
            xml_free_dtd(dtd);
        }
    }

    #[cfg(feature = "xinclude")]
    if XINCLUDE != 0 {
        if TIMING != 0 && REPEAT == 0 {
            start_timer();
        }
        if xml_xinclude_process_flags(doc, OPTIONS) < 0 {
            PROGRESULT = XmllintReturnCode::ErrUnclass;
        }
        if TIMING != 0 && REPEAT == 0 {
            end_timer!("Xinclude processing");
        }
    }

    #[cfg(feature = "xpath")]
    if let Some(query) = XPATHQUERY.lock().unwrap().as_ref() {
        do_xpath_query(doc, query.as_ptr());
    }

    extern "C" {
        static stdout: *mut FILE;
    }

    /*
     * shell interaction
     */
    #[cfg(all(feature = "libxml_debug", feature = "xpath"))]
    if SHELL != 0 {
        xml_xpath_order_doc_elems(doc);
        xml_shell(doc, filename, Some(xml_shell_readline), stdout);
    }

    /*
     * test intermediate copy if needed.
     */
    #[cfg(feature = "tree")]
    if COPY != 0 {
        tmp = doc;
        if TIMING != 0 {
            start_timer();
        }
        doc = xml_copy_doc(doc, 1);
        if TIMING != 0 {
            end_timer!("Copying");
        }
        if TIMING != 0 {
            start_timer();
        }
        xml_free_doc(tmp);
        if TIMING != 0 {
            end_timer!("Freeing original");
        }
    }

    if cfg!(feature = "valid") && INSERT != 0 && HTML == 0 {
        #[cfg(feature = "valid")]
        {
            let mut list: [*const XmlChar; 256] = [null(); 256];

            if !(*doc).children.is_null() {
                let mut node = (*doc).children;
                while !node.is_null() && (*node).last.is_null() {
                    node = (*node).next;
                }
                if !node.is_null() {
                    let nb = xml_valid_get_valid_elements(
                        (*node).last,
                        null_mut(),
                        list.as_mut_ptr(),
                        256,
                    );
                    match nb.cmp(&0) {
                        std::cmp::Ordering::Less => {
                            eprintln!("could not get valid list of elements")
                        }
                        std::cmp::Ordering::Equal => {
                            eprintln!("No element can be inserted under root")
                        }
                        std::cmp::Ordering::Greater => {
                            eprintln!("{} element types can be inserted under root:", nb);
                            for &l in list.iter().take(nb as usize) {
                                eprintln!("{}", CStr::from_ptr(l as _).to_string_lossy());
                            }
                        }
                    }
                }
            }
        }
    } else if cfg!(feature = "libxml_reader") && WALKER != 0 {
        #[cfg(feature = "libxml_reader")]
        {
            walk_doc(doc);
        }
    }
    #[cfg(feature = "output")]
    if NOOUT == 0 {
        let ret: c_int;

        /*
         * print it.
         */
        if !cfg!(feature = "libxml_debug") || DEBUG == 0 {
            if TIMING != 0 && REPEAT == 0 {
                start_timer();
            }
            if cfg!(feature = "html") && HTML != 0 && XMLOUT == 0 {
                #[cfg(feature = "html")]
                {
                    if COMPRESS != 0 {
                        let o = OUTPUT
                            .lock()
                            .unwrap()
                            .as_ref()
                            .map_or(c"-".as_ptr(), |o| o.as_ptr());
                        html_save_file(o, doc);
                    } else if let Some(encoding) = ENCODING.lock().unwrap().as_ref() {
                        let o = OUTPUT
                            .lock()
                            .unwrap()
                            .as_ref()
                            .map_or(c"-".as_ptr(), |o| o.as_ptr());
                        if FORMAT == 1 {
                            html_save_file_format(o, doc, encoding.as_ptr(), 1);
                        } else {
                            html_save_file_format(o, doc, encoding.as_ptr(), 0);
                        }
                    } else if FORMAT == 1 {
                        let o = OUTPUT
                            .lock()
                            .unwrap()
                            .as_ref()
                            .map_or(c"-".as_ptr(), |o| o.as_ptr());
                        html_save_file_format(o, doc, null_mut(), 1);
                    } else {
                        let out: *mut FILE = OUTPUT
                            .lock()
                            .unwrap()
                            .as_ref()
                            .map_or(stdout, |o| fopen(o.as_ptr(), c"wb".as_ptr()));
                        if !out.is_null() {
                            if html_doc_dump(out, doc) < 0 {
                                PROGRESULT = XmllintReturnCode::ErrOut;
                            }

                            if OUTPUT.lock().unwrap().is_some() {
                                fclose(out);
                            }
                        } else {
                            eprintln!(
                                "failed to open {}",
                                OUTPUT.lock().unwrap().as_ref().unwrap().to_string_lossy()
                            );
                            PROGRESULT = XmllintReturnCode::ErrOut;
                        }
                    }
                    if TIMING != 0 && REPEAT == 0 {
                        end_timer!("Saving");
                    }
                }
            } else if cfg!(feature = "libxml_c14n") && CANONICAL != 0 {
                #[cfg(feature = "libxml_c14n")]
                {
                    let mut result: *mut XmlChar = null_mut();

                    let size: c_int = xml_c14n_doc_dump_memory(
                        doc,
                        null_mut(),
                        XmlC14NMode::XmlC14N1_0 as i32,
                        null_mut(),
                        1,
                        addr_of_mut!(result),
                    );
                    if size >= 0 {
                        if write(1, result as _, size as _) == -1 {
                            eprintln!("Can't write data");
                        }
                        xml_free(result as _);
                    } else {
                        eprintln!("Failed to canonicalize");
                        PROGRESULT = XmllintReturnCode::ErrOut;
                    }
                }
            } else if cfg!(feature = "libxml_c14n") && CANONICAL_11 != 0 {
                #[cfg(feature = "libxml_c14n")]
                {
                    let mut result: *mut XmlChar = null_mut();

                    let size: c_int = xml_c14n_doc_dump_memory(
                        doc,
                        null_mut(),
                        XmlC14NMode::XmlC14N1_1 as i32,
                        null_mut(),
                        1,
                        addr_of_mut!(result),
                    );
                    if size >= 0 {
                        if write(1, result as _, size as _) == -1 {
                            eprintln!("Can't write data");
                        }
                        xml_free(result as _);
                    } else {
                        eprintln!("Failed to canonicalize");
                        PROGRESULT = XmllintReturnCode::ErrOut;
                    }
                }
            } else if cfg!(feature = "libxml_c14n") && EXC_CANONICAL != 0 {
                #[cfg(feature = "libxml_c14n")]
                {
                    let mut result: *mut XmlChar = null_mut();

                    let size: c_int = xml_c14n_doc_dump_memory(
                        doc,
                        null_mut(),
                        XmlC14NMode::XmlC14NExclusive1_0 as i32,
                        null_mut(),
                        1,
                        addr_of_mut!(result),
                    );
                    if size >= 0 {
                        if write(1, result as _, size as _) == -1 {
                            eprintln!("Can't write data");
                        }
                        xml_free(result as _);
                    } else {
                        eprintln!("Failed to canonicalize");
                        PROGRESULT = XmllintReturnCode::ErrOut;
                    }
                }
            } else if MEMORY != 0 {
                let mut result: *mut XmlChar = null_mut();
                let mut len: c_int = 0;

                if let Some(encoding) = ENCODING.lock().unwrap().as_ref() {
                    if FORMAT == 1 {
                        xml_doc_dump_format_memory_enc(
                            doc,
                            addr_of_mut!(result),
                            addr_of_mut!(len),
                            encoding.as_ptr(),
                            1,
                        );
                    } else {
                        xml_doc_dump_memory_enc(
                            doc,
                            addr_of_mut!(result),
                            addr_of_mut!(len),
                            encoding.as_ptr(),
                        );
                    }
                } else if FORMAT == 1 {
                    xml_doc_dump_format_memory(doc, addr_of_mut!(result), addr_of_mut!(len), 1);
                } else {
                    xml_doc_dump_memory(doc, addr_of_mut!(result), addr_of_mut!(len));
                }
                if result.is_null() {
                    eprintln!("Failed to save");
                    PROGRESULT = XmllintReturnCode::ErrOut;
                } else {
                    if write(1, result as _, len as _) == -1 {
                        eprintln!("Can't write data");
                    }
                    xml_free(result as _);
                }
            } else if COMPRESS != 0 {
                let o = OUTPUT
                    .lock()
                    .unwrap()
                    .as_ref()
                    .map_or(c"-".as_ptr(), |o| o.as_ptr());
                xml_save_file(o, doc);
            } else if OLDOUT != 0 {
                if let Some(encoding) = ENCODING.lock().unwrap().as_ref() {
                    if FORMAT == 1 {
                        let o = OUTPUT
                            .lock()
                            .unwrap()
                            .as_ref()
                            .map_or(c"-".as_ptr(), |o| o.as_ptr());
                        ret = xml_save_format_file_enc(o, doc, encoding.as_ptr(), 1);
                    } else {
                        let o = OUTPUT
                            .lock()
                            .unwrap()
                            .as_ref()
                            .map_or(c"-".as_ptr(), |o| o.as_ptr());
                        ret = xml_save_file_enc(o, doc, encoding.as_ptr());
                    }
                    if ret < 0 {
                        let lock = OUTPUT.lock().unwrap();
                        let o = lock.as_ref().map_or(c"-", |o| o.as_c_str());
                        eprintln!("failed save to {}", o.to_string_lossy());
                        PROGRESULT = XmllintReturnCode::ErrOut;
                    }
                } else if FORMAT == 1 {
                    let o = OUTPUT
                        .lock()
                        .unwrap()
                        .as_ref()
                        .map_or(c"-".as_ptr(), |o| o.as_ptr());
                    ret = xml_save_format_file(o, doc, 1);
                    if ret < 0 {
                        let lock = OUTPUT.lock().unwrap();
                        let o = lock.as_ref().map_or(c"-", |o| o.as_c_str());
                        eprintln!("failed save to {}", o.to_string_lossy());
                        PROGRESULT = XmllintReturnCode::ErrOut;
                    }
                } else {
                    let out: *mut FILE = OUTPUT
                        .lock()
                        .unwrap()
                        .as_ref()
                        .map_or(stdout, |o| fopen(o.as_ptr(), c"wb".as_ptr()));
                    if !out.is_null() {
                        if xml_doc_dump(out, doc) < 0 {
                            PROGRESULT = XmllintReturnCode::ErrOut;
                        }

                        if OUTPUT.lock().unwrap().is_some() {
                            fclose(out);
                        }
                    } else {
                        eprintln!(
                            "failed to open {}",
                            OUTPUT.lock().unwrap().as_ref().unwrap().to_string_lossy()
                        );
                        PROGRESULT = XmllintReturnCode::ErrOut;
                    }
                }
            } else {
                let ctxt: XmlSaveCtxtPtr;
                let mut save_opts: c_int = 0;

                if FORMAT == 1 {
                    save_opts |= XmlSaveOption::XmlSaveFormat as i32;
                } else if FORMAT == 2 {
                    save_opts |= XmlSaveOption::XmlSaveWsnonsig as i32;
                }

                #[cfg(any(feature = "html", feature = "valid"))]
                if XMLOUT != 0 {
                    save_opts |= XmlSaveOption::XmlSaveAsXml as i32;
                }

                if let Some(o) = OUTPUT.lock().unwrap().as_ref() {
                    ctxt = xml_save_to_filename(
                        o.as_ptr(),
                        ENCODING
                            .lock()
                            .unwrap()
                            .as_ref()
                            .map_or(null_mut(), |e| e.as_ptr()),
                        save_opts,
                    );
                } else {
                    ctxt = xml_save_to_fd(
                        1,
                        ENCODING
                            .lock()
                            .unwrap()
                            .as_ref()
                            .map_or(null_mut(), |e| e.as_ptr()),
                        save_opts,
                    );
                }

                if !ctxt.is_null() {
                    if xml_save_doc(ctxt, doc) < 0 {
                        let lock = OUTPUT.lock().unwrap();
                        let o = lock.as_ref().map_or(c"-", |o| o.as_c_str());
                        eprintln!("failed save to {}", o.to_string_lossy());
                        PROGRESULT = XmllintReturnCode::ErrOut;
                    }
                    xml_save_close(ctxt);
                } else {
                    PROGRESULT = XmllintReturnCode::ErrOut;
                }
            }
            if TIMING != 0 && REPEAT == 0 {
                end_timer!("Saving");
            }
        } else {
            #[cfg(feature = "libxml_debug")]
            {
                let out: *mut FILE = OUTPUT
                    .lock()
                    .unwrap()
                    .as_ref()
                    .map_or(stdout, |o| fopen(o.as_ptr(), c"wb".as_ptr()));
                if !out.is_null() {
                    xml_debug_dump_document(out, doc);

                    if OUTPUT.lock().unwrap().is_some() {
                        fclose(out);
                    }
                } else {
                    eprintln!(
                        "failed to open {}",
                        OUTPUT.lock().unwrap().as_ref().unwrap().to_string_lossy()
                    );
                    PROGRESULT = XmllintReturnCode::ErrOut;
                }
            }
        }
    }

    /*
     * A posteriori validation test
     */
    #[cfg(feature = "valid")]
    if DTDVALID.lock().unwrap().is_some() || DTDVALIDFPI.lock().unwrap().is_some() {
        let dtd: XmlDtdPtr;

        if TIMING != 0 && REPEAT == 0 {
            start_timer();
        }
        if let Some(dtd_valid) = DTDVALID.lock().unwrap().as_ref() {
            dtd = xml_parse_dtd(null_mut(), dtd_valid.as_ptr() as _);
        } else {
            dtd = xml_parse_dtd(
                DTDVALIDFPI
                    .lock()
                    .unwrap()
                    .as_ref()
                    .map_or(null_mut(), |d| d.as_ptr() as *mut u8),
                null_mut(),
            );
        }
        if TIMING != 0 && REPEAT == 0 {
            end_timer!("Parsing DTD");
        }
        if dtd.is_null() {
            if let Some(dtd_valid) = DTDVALID.lock().unwrap().as_ref() {
                generic_error!("Could not parse DTD {}\n", dtd_valid.to_string_lossy());
            } else {
                generic_error!(
                    "Could not parse DTD {}\n",
                    DTDVALIDFPI
                        .lock()
                        .unwrap()
                        .as_ref()
                        .unwrap()
                        .to_string_lossy()
                );
            }
            PROGRESULT = XmllintReturnCode::ErrDtd;
        } else {
            let cvp = xml_new_valid_ctxt();
            if cvp.is_null() {
                generic_error!("Couldn't allocate validation context\n");
                PROGRESULT = XmllintReturnCode::ErrMem;
                xml_free_dtd(dtd);
                return;
            }
            (*cvp).error = Some(generic_error_default);
            (*cvp).warning = Some(generic_error_default);

            if TIMING != 0 && REPEAT == 0 {
                start_timer();
            }
            if xml_validate_dtd(cvp, doc, dtd) == 0 {
                let filename = CStr::from_ptr(filename).to_string_lossy().into_owned();
                if let Some(dtd_valid) = DTDVALID.lock().unwrap().as_ref() {
                    generic_error!(
                        "Document {filename} does not validate against {}\n",
                        dtd_valid.to_string_lossy()
                    );
                } else {
                    generic_error!(
                        "Document {filename} does not validate against {}\n",
                        DTDVALIDFPI
                            .lock()
                            .unwrap()
                            .as_ref()
                            .unwrap()
                            .to_string_lossy()
                    );
                }
                PROGRESULT = XmllintReturnCode::ErrValid;
            }
            if TIMING != 0 && REPEAT == 0 {
                end_timer!("Validating against DTD");
            }
            xml_free_valid_ctxt(cvp);
            xml_free_dtd(dtd);
        }
    } else if POSTVALID != 0 {
        let cvp = xml_new_valid_ctxt();
        if cvp.is_null() {
            generic_error!("Couldn't allocate validation context\n");
            PROGRESULT = XmllintReturnCode::ErrMem;
            xml_free_doc(doc);
            return;
        }

        if TIMING != 0 && REPEAT == 0 {
            start_timer();
        }
        (*cvp).error = Some(generic_error_default);
        (*cvp).warning = Some(generic_error_default);
        if xml_validate_document(cvp, doc) == 0 {
            let filename = CStr::from_ptr(filename).to_string_lossy();
            generic_error!("Document {filename} does not validate\n");
            PROGRESULT = XmllintReturnCode::ErrValid;
        }
        if TIMING != 0 && REPEAT == 0 {
            end_timer!("Validating");
        }
        xml_free_valid_ctxt(cvp);
    }
    #[cfg(feature = "libxml_schematron")]
    if !WXSCHEMATRON.load(Ordering::Relaxed).is_null() {
        if TIMING != 0 && REPEAT == 0 {
            start_timer();
        }

        let mut flag = if DEBUG != 0 {
            XmlSchematronValidOptions::XmlSchematronOutXml as i32
        } else {
            XmlSchematronValidOptions::XmlSchematronOutText as i32
        };
        if NOOUT != 0 {
            flag |= XmlSchematronValidOptions::XmlSchematronOutQuiet as i32;
        }
        let ctxt: XmlSchematronValidCtxtPtr =
            xml_schematron_new_valid_ctxt(WXSCHEMATRON.load(Ordering::Relaxed), flag);
        if ctxt.is_null() {
            PROGRESULT = XmllintReturnCode::ErrMem;
            xml_free_doc(doc);
            return;
        }
        match xml_schematron_validate_doc(ctxt, doc).cmp(&0) {
            std::cmp::Ordering::Equal => {
                if QUIET == 0 {
                    eprintln!("{} validates", CStr::from_ptr(filename).to_string_lossy());
                }
            }
            std::cmp::Ordering::Greater => {
                eprintln!(
                    "{} fails to validate",
                    CStr::from_ptr(filename).to_string_lossy()
                );
                PROGRESULT = XmllintReturnCode::ErrValid;
            }
            std::cmp::Ordering::Less => {
                eprintln!(
                    "{} validation generated an internal error",
                    CStr::from_ptr(filename).to_string_lossy()
                );
                PROGRESULT = XmllintReturnCode::ErrValid;
            }
        }
        xml_schematron_free_valid_ctxt(ctxt);
        if TIMING != 0 && REPEAT == 0 {
            end_timer!("Validating");
        }
    }
    #[cfg(feature = "schema")]
    if !RELAXNGSCHEMAS.load(Ordering::Relaxed).is_null() {
        if TIMING != 0 && REPEAT == 0 {
            start_timer();
        }

        let ctxt: XmlRelaxNGValidCtxtPtr =
            xml_relaxng_new_valid_ctxt(RELAXNGSCHEMAS.load(Ordering::Relaxed));
        if ctxt.is_null() {
            PROGRESULT = XmllintReturnCode::ErrMem;
            xml_free_doc(doc);
            return;
        }
        xml_relaxng_set_valid_errors(
            ctxt,
            Some(generic_error_default),
            Some(generic_error_default),
            None,
        );
        match xml_relaxng_validate_doc(ctxt, doc).cmp(&0) {
            std::cmp::Ordering::Equal => {
                if QUIET == 0 {
                    eprintln!("{} validates", CStr::from_ptr(filename).to_string_lossy());
                }
            }
            std::cmp::Ordering::Greater => {
                eprintln!(
                    "{} fails to validate",
                    CStr::from_ptr(filename).to_string_lossy()
                );
                PROGRESULT = XmllintReturnCode::ErrValid;
            }
            std::cmp::Ordering::Less => {
                eprintln!(
                    "{} validation generated an internal error",
                    CStr::from_ptr(filename).to_string_lossy()
                );
                PROGRESULT = XmllintReturnCode::ErrValid;
            }
        }
        xml_relaxng_free_valid_ctxt(ctxt);
        if TIMING != 0 && REPEAT == 0 {
            end_timer!("Validating");
        }
    } else if !WXSCHEMAS.load(Ordering::Relaxed).is_null() {
        if TIMING != 0 && REPEAT == 0 {
            start_timer();
        }

        let ctxt: XmlSchemaValidCtxtPtr =
            xml_schema_new_valid_ctxt(WXSCHEMAS.load(Ordering::Relaxed));
        if ctxt.is_null() {
            PROGRESULT = XmllintReturnCode::ErrMem;
            xml_free_doc(doc);
            return;
        }
        xml_schema_set_valid_errors(
            ctxt,
            Some(generic_error_default),
            Some(generic_error_default),
            None,
        );
        match xml_schema_validate_doc(ctxt, doc).cmp(&0) {
            std::cmp::Ordering::Equal => {
                if QUIET == 0 {
                    eprintln!("{} validates", CStr::from_ptr(filename).to_string_lossy());
                }
            }
            std::cmp::Ordering::Greater => {
                eprintln!(
                    "{} fails to validate",
                    CStr::from_ptr(filename).to_string_lossy()
                );
                PROGRESULT = XmllintReturnCode::ErrValid;
            }
            std::cmp::Ordering::Less => {
                eprintln!(
                    "{} validation generated an internal error",
                    CStr::from_ptr(filename).to_string_lossy()
                );
                PROGRESULT = XmllintReturnCode::ErrValid;
            }
        }
        xml_schema_free_valid_ctxt(ctxt);
        if TIMING != 0 && REPEAT == 0 {
            end_timer!("Validating");
        }
    }

    extern "C" {
        static stderr: *mut FILE;
    }

    #[cfg(all(feature = "libxml_debug", any(feature = "html", feature = "valid")))]
    if DEBUGENT != 0 && HTML == 0 {
        xml_debug_dump_entities(stderr, doc);
    }

    /*
     * free it.
     */
    if TIMING != 0 && REPEAT == 0 {
        start_timer();
    }
    xml_free_doc(doc);
    if TIMING != 0 && REPEAT == 0 {
        end_timer!("Freeing");
    }
}

/************************************************************************
 *                                    *
 *            Usage and Main                    *
 *                                    *
 ************************************************************************/
fn show_version(name: &str) {
    eprintln!(
        "{}: using libxml version {}",
        name,
        env!("CARGO_PKG_VERSION")
    );
    eprint!("   compiled with: ");
    if xml_has_feature(Some(XmlFeature::XmlWithThread)) {
        eprint!("Threads ");
    }
    if xml_has_feature(Some(XmlFeature::XmlWithTree)) {
        eprint!("Tree ");
    }
    if xml_has_feature(Some(XmlFeature::XmlWithOutput)) {
        eprint!("Output ");
    }
    if xml_has_feature(Some(XmlFeature::XmlWithPush)) {
        eprint!("Push ");
    }
    if xml_has_feature(Some(XmlFeature::XmlWithReader)) {
        eprint!("Reader ");
    }
    if xml_has_feature(Some(XmlFeature::XmlWithPattern)) {
        eprint!("Patterns ");
    }
    if xml_has_feature(Some(XmlFeature::XmlWithWriter)) {
        eprint!("Writer ");
    }
    if xml_has_feature(Some(XmlFeature::XmlWithSax1)) {
        eprint!("SAXv1 ");
    }
    if xml_has_feature(Some(XmlFeature::XmlWithFtp)) {
        eprint!("FTP ");
    }
    if xml_has_feature(Some(XmlFeature::XmlWithHttp)) {
        eprint!("HTTP ");
    }
    if xml_has_feature(Some(XmlFeature::XmlWithValid)) {
        eprint!("DTDValid ");
    }
    if xml_has_feature(Some(XmlFeature::XmlWithHtml)) {
        eprint!("HTML ");
    }
    if xml_has_feature(Some(XmlFeature::XmlWithLegacy)) {
        eprint!("Legacy ");
    }
    if xml_has_feature(Some(XmlFeature::XmlWithC14n)) {
        eprint!("C14N ");
    }
    if xml_has_feature(Some(XmlFeature::XmlWithCatalog)) {
        eprint!("Catalog ");
    }
    if xml_has_feature(Some(XmlFeature::XmlWithXpath)) {
        eprint!("XPath ");
    }
    if xml_has_feature(Some(XmlFeature::XmlWithXptr)) {
        eprint!("XPointer ");
    }
    if xml_has_feature(Some(XmlFeature::XmlWithXinclude)) {
        eprint!("XInclude ");
    }
    if xml_has_feature(Some(XmlFeature::XmlWithIconv)) {
        eprint!("Iconv ");
    }
    if xml_has_feature(Some(XmlFeature::XmlWithIcu)) {
        eprint!("ICU ");
    }
    if xml_has_feature(Some(XmlFeature::XmlWithIso8859x)) {
        eprint!("ISO8859X ");
    }
    if xml_has_feature(Some(XmlFeature::XmlWithUnicode)) {
        eprint!("Unicode ");
    }
    if xml_has_feature(Some(XmlFeature::XmlWithRegexp)) {
        eprint!("Regexps ");
    }
    if xml_has_feature(Some(XmlFeature::XmlWithAutomata)) {
        eprint!("Automata ");
    }
    if xml_has_feature(Some(XmlFeature::XmlWithExpr)) {
        eprint!("Expr ");
    }
    if xml_has_feature(Some(XmlFeature::XmlWithSchemas)) {
        eprint!("Schemas ");
    }
    if xml_has_feature(Some(XmlFeature::XmlWithSchematron)) {
        eprint!("Schematron ");
    }
    if xml_has_feature(Some(XmlFeature::XmlWithModules)) {
        eprint!("Modules ");
    }
    if xml_has_feature(Some(XmlFeature::XmlWithDebug)) {
        eprint!("Debug ");
    }
    if xml_has_feature(Some(XmlFeature::XmlWithDebugMem)) {
        eprint!("MemDebug ");
    }
    if xml_has_feature(Some(XmlFeature::XmlWithDebugRun)) {
        eprint!("RunDebug ");
    }
    if xml_has_feature(Some(XmlFeature::XmlWithZlib)) {
        eprint!("Zlib ");
    }
    if xml_has_feature(Some(XmlFeature::XmlWithLzma)) {
        eprint!("Lzma ");
    }
    eprintln!();
}

fn usage(f: &mut impl Write, name: &str) {
    writeln!(f, "Usage : {} [options] XMLfiles ...", name).ok();
    #[cfg(feature = "output")]
    {
        writeln!(
            f,
            "\tParse the XML files and output the result of the parsing",
        )
        .ok();
    }
    #[cfg(not(feature = "output"))]
    {
        writeln!(f, "\tParse the XML files").ok();
    }
    writeln!(
        f,
        "\t--version : display the version of the XML library used",
    )
    .ok();
    #[cfg(feature = "libxml_debug")]
    {
        writeln!(f, "\t--debug : dump a debug tree of the in-memory document",).ok();
        writeln!(f, "\t--shell : run a navigating shell").ok();
        writeln!(
            f,
            "\t--debugent : debug the entities defined in the document",
        )
        .ok();
    }
    #[cfg(not(feature = "libxml_debug"))]
    {
        #[cfg(feature = "libxml_reader")]
        {
            writeln!(f, "\t--debug : dump the nodes content when using --stream",).ok();
        }
    }
    #[cfg(feature = "tree")]
    {
        writeln!(
            f,
            "\t--copy : used to test the internal copy implementation",
        )
        .ok();
    }
    writeln!(
        f,
        "\t--recover : output what was parsable on broken XML documents",
    )
    .ok();
    writeln!(f, "\t--huge : remove any internal arbitrary parser limits",).ok();
    writeln!(f, "\t--noent : substitute entity references by their value",).ok();
    writeln!(
        f,
        "\t--noenc : ignore any encoding specified inside the document",
    )
    .ok();
    writeln!(f, "\t--noout : don't output the result tree").ok();
    writeln!(f, "\t--path 'paths': provide a set of paths for resources",).ok();
    writeln!(
        f,
        "\t--load-trace : print trace of all external entities loaded",
    )
    .ok();
    writeln!(
        f,
        "\t--nonet : refuse to fetch DTDs or entities over network",
    )
    .ok();
    writeln!(f, "\t--nocompact : do not generate compact text nodes").ok();
    writeln!(f, "\t--htmlout : output results as HTML").ok();
    writeln!(f, "\t--nowrap : do not put HTML doc wrapper").ok();
    #[cfg(feature = "valid")]
    {
        writeln!(
            f,
            "\t--valid : validate the document in addition to std well-formed check",
        )
        .ok();
        writeln!(
            f,
            "\t--postvalid : do a posteriori validation, i.e after parsing",
        )
        .ok();
        writeln!(
            f,
            "\t--dtdvalid URL : do a posteriori validation against a given DTD",
        )
        .ok();
        writeln!(
            f,
            "\t--dtdvalidfpi FPI : same but name the DTD with a Public Identifier",
        )
        .ok();
    }
    writeln!(f, "\t--quiet : be quiet when succeeded").ok();
    writeln!(f, "\t--timing : print some timings").ok();
    writeln!(f, "\t--output file or -o file: save to a given file").ok();
    writeln!(f, "\t--repeat : repeat 100 times, for timing or profiling",).ok();
    writeln!(f, "\t--insert : ad-hoc test for valid insertions").ok();
    // #ifdef LIBXML_ZLIB_ENABLED
    #[cfg(feature = "output")]
    {
        writeln!(f, "\t--compress : turn on gzip compression of output").ok();
    }
    // #endif
    #[cfg(feature = "html")]
    {
        writeln!(f, "\t--html : use the HTML parser").ok();
        writeln!(
            f,
            "\t--xmlout : force to use the XML serializer when using --html",
        )
        .ok();
        writeln!(f, "\t--nodefdtd : do not default HTML doctype").ok();
    }
    #[cfg(feature = "push")]
    {
        writeln!(f, "\t--push : use the push mode of the parser").ok();
        writeln!(
            f,
            "\t--pushsmall : use the push mode of the parser using tiny increments",
        )
        .ok();
    }
    writeln!(f, "\t--memory : parse from memory").ok();
    writeln!(
        f,
        "\t--maxmem nbbytes : limits memory allocation to nbbytes bytes",
    )
    .ok();
    writeln!(
        f,
        "\t--nowarning : do not emit warnings from parser/validator",
    )
    .ok();
    writeln!(f, "\t--noblanks : drop (ignorable?) blanks spaces").ok();
    writeln!(f, "\t--nocdata : replace cdata section with text nodes").ok();
    #[cfg(feature = "output")]
    {
        writeln!(f, "\t--format : reformat/reindent the output").ok();
        writeln!(f, "\t--encode encoding : output in the given encoding").ok();
        writeln!(f, "\t--dropdtd : remove the DOCTYPE of the input docs").ok();
        writeln!(f, "\t--pretty STYLE : pretty-print in a particular style").ok();
        writeln!(f, "\t                 0 Do not pretty print").ok();
        writeln!(
            f,
            "\t                 1 Format the XML content, as --format",
        )
        .ok();
        writeln!(
            f,
            "\t                 2 Add whitespace inside tags, preserving content",
        )
        .ok();
    }
    #[cfg(feature = "libxml_c14n")]
    {
        writeln!(
            f,
            "\t--c14n : save in W3C canonical format v1.0 (with comments)",
        )
        .ok();
        writeln!(
            f,
            "\t--c14n11 : save in W3C canonical format v1.1 (with comments)",
        )
        .ok();
        writeln!(
            f,
            "\t--exc-c14n : save in W3C exclusive canonical format (with comments)",
        )
        .ok();
    }
    writeln!(f, "\t--nsclean : remove redundant namespace declarations").ok();
    writeln!(f, "\t--testIO : test user I/O support").ok();
    #[cfg(feature = "catalog")]
    {
        writeln!(
            f,
            "\t--catalogs : use SGML catalogs from $SGML_CATALOG_FILES",
        )
        .ok();
        writeln!(f, "\t             otherwise XML Catalogs starting from ").ok();
        writeln!(
            f,
            "\t         {} are activated by default",
            XML_XML_DEFAULT_CATALOG,
        )
        .ok();
        writeln!(f, "\t--nocatalogs: deactivate all catalogs").ok();
    }
    writeln!(f, "\t--auto : generate a small doc on the fly").ok();
    #[cfg(feature = "xinclude")]
    {
        writeln!(f, "\t--xinclude : do XInclude processing").ok();
        writeln!(
            f,
            "\t--noxincludenode : same but do not generate XInclude nodes",
        )
        .ok();
        writeln!(f, "\t--nofixup-base-uris : do not fixup xml:base uris").ok();
    }
    writeln!(f, "\t--loaddtd : fetch external DTD").ok();
    writeln!(
        f,
        "\t--dtdattr : loaddtd + populate the tree with inherited attributes ",
    )
    .ok();
    #[cfg(feature = "libxml_reader")]
    {
        writeln!(
            f,
            "\t--stream : use the streaming interface to process very large files",
        )
        .ok();
        writeln!(
            f,
            "\t--walker : create a reader and walk though the resulting doc",
        )
        .ok();
    }
    #[cfg(all(feature = "libxml_reader", feature = "libxml_pattern"))]
    {
        writeln!(f, "\t--pattern pattern_value : test the pattern support").ok();
    }
    writeln!(f, "\t--chkregister : verify the node registration code").ok();
    #[cfg(feature = "schema")]
    {
        writeln!(
            f,
            "\t--relaxng schema : do RelaxNG validation against the schema",
        )
        .ok();
        writeln!(
            f,
            "\t--schema schema : do validation against the WXS schema",
        )
        .ok();
    }
    #[cfg(feature = "libxml_schematron")]
    {
        writeln!(
            f,
            "\t--schematron schema : do validation against a schematron",
        )
        .ok();
    }
    #[cfg(feature = "sax1")]
    {
        writeln!(f, "\t--sax1: use the old SAX1 interfaces for processing").ok();
    }
    writeln!(
        f,
        "\t--sax: do not build a tree but work just at the SAX level",
    )
    .ok();
    writeln!(
        f,
        "\t--oldxml10: use XML-1.0 parsing rules before the 5th edition",
    )
    .ok();
    #[cfg(feature = "xpath")]
    {
        writeln!(
            f,
            "\t--xpath expr: evaluate the XPath expression, imply --noout",
        )
        .ok();
    }

    writeln!(
        f,
        "\nLibxml project home page: https://gitlab.gnome.org/GNOME/libxml2",
    )
    .ok();
}

unsafe extern "C" fn register_node(node: XmlNodePtr) {
    (*node)._private = malloc(size_of::<c_long>());
    if (*node)._private.is_null() {
        eprintln!("Out of memory in xmllint:registerNode()");
        exit(XmllintReturnCode::ErrMem as i32);
    }
    *((*node)._private as *mut c_long) = 0x81726354;
    NBREGISTER += 1;
}

unsafe extern "C" fn deregister_node(node: XmlNodePtr) {
    assert!(!(*node)._private.is_null());
    assert!(*((*node)._private as *mut c_long) == 0x81726354);
    free((*node)._private);
    NBREGISTER -= 1;
}

fn main() {
    let mut files: c_int = 0;
    let mut version: c_int = 0;

    unsafe {
        let args = args().collect::<Vec<_>>();
        if args.len() == 1 {
            usage(&mut stderr(), &args[0]);
            exit(XmllintReturnCode::ErrUnclass as i32);
        }

        let mut args = args.into_iter();
        let program_name = args.next().unwrap();
        let mut remained = vec![];
        /* xmlMemSetup must be called before initializing the parser. */
        while let Some(arg) = args.next() {
            if !arg.starts_with('-') {
                remained.push(arg);
                continue;
            }

            if arg == "-maxmem" || arg == "--maxmem" {
                let Some(next) = args.next() else {
                    eprintln!("maxmem: missing integer value");
                    exit(XmllintReturnCode::ErrUnclass as i32);
                };

                match next.parse::<usize>() {
                    Ok(val) => MAXMEM = val as i32,
                    Err(e) => match e.kind() {
                        IntErrorKind::PosOverflow | IntErrorKind::NegOverflow => {
                            eprintln!("maxmem: integer out of range: {next}");
                            exit(XmllintReturnCode::ErrUnclass as i32);
                        }
                        _ => {
                            eprintln!("maxmem: invalid integer: {next}");
                            exit(XmllintReturnCode::ErrUnclass as i32);
                        }
                    },
                };
            } else if arg == "-debug" || arg == "--debug" {
                DEBUG += 1;
            } else if cfg!(feature = "libxml_debug") && (arg == "-shell" || arg == "--shell") {
                SHELL += 1;
                NOOUT = 1;
            } else if cfg!(feature = "tree") && (arg == "-copy" || arg == "--copy") {
                COPY += 1;
            } else if arg == "-recover" || arg == "--recover" {
                RECOVERY += 1;
                OPTIONS |= XmlParserOption::XmlParseRecover as i32;
            } else if arg == "-huge" || arg == "--huge" {
                OPTIONS |= XmlParserOption::XmlParseHuge as i32;
            } else if arg == "-noent" || arg == "--noent" {
                NOENT = 1;
            } else if arg == "-noenc" || arg == "--noenc" {
                NOENC += 1;
                OPTIONS |= XmlParserOption::XmlParseIgnoreEnc as i32;
            } else if arg == "-nsclean" || arg == "--nsclean" {
                OPTIONS |= XmlParserOption::XmlParseNsclean as i32;
            } else if arg == "-nocdata" || arg == "--nocdata" {
                OPTIONS |= XmlParserOption::XmlParseNocdata as i32;
            } else if arg == "-nodict" || arg == "--nodict" {
                OPTIONS |= XmlParserOption::XmlParseNodict as i32;
            } else if arg == "-version" || arg == "--version" {
                show_version(&program_name);
                version = 1;
            } else if arg == "-noout" || arg == "--noout" {
                NOOUT += 1;
            } else if cfg!(feature = "output")
                && (arg == "-o" || arg == "-output" || arg == "--output")
            {
                *OUTPUT.lock().unwrap() =
                    CString::new(args.next().expect("--output: file is not specified")).ok();
            } else if arg == "-htmlout" || arg == "--htmlout" {
                HTMLOUT += 1;
            } else if arg == "-nowrap" || arg == "--nowrap" {
                NOWRAP += 1;
            } else if cfg!(feature = "html") && (arg == "-html" || arg == "--html") {
                HTML += 1;
            } else if cfg!(feature = "html") && (arg == "-xmlout" || arg == "--xmlout") {
                XMLOUT += 1;
            } else if cfg!(feature = "html") && (arg == "-nodefdtd" || arg == "--nodefdtd") {
                NODEFDTD += 1;
                OPTIONS |= HtmlParserOption::HtmlParseNodefdtd as i32;
            } else if arg == "-loaddtd" || arg == "--loaddtd" {
                LOADDTD += 1;
                OPTIONS |= XmlParserOption::XmlParseDtdload as i32;
            } else if arg == "-dtdattr" || arg == "--dtdattr" {
                LOADDTD += 1;
                DTDATTRS += 1;
                OPTIONS |= XmlParserOption::XmlParseDtdattr as i32;
            } else if cfg!(feature = "valid") && (arg == "-valid" || arg == "--valid") {
                VALID += 1;
                OPTIONS |= XmlParserOption::XmlParseDtdvalid as i32;
            } else if cfg!(feature = "valid") && (arg == "-postvalid" || arg == "--postvalid") {
                POSTVALID += 1;
                LOADDTD += 1;
                OPTIONS |= XmlParserOption::XmlParseDtdload as i32;
            } else if cfg!(feature = "valid") && (arg == "-dtdvalid" || arg == "--dtdvalid") {
                *DTDVALID.lock().unwrap() =
                    CString::new(args.next().expect("--dtdvalid: DTD is not specified")).ok();
                LOADDTD += 1;
                OPTIONS |= XmlParserOption::XmlParseDtdload as i32;
            } else if cfg!(feature = "valid") && (arg == "-dtdvalidfpi" || arg == "--dtdvalidfpi") {
                *DTDVALIDFPI.lock().unwrap() =
                    CString::new(args.next().expect("--dtdvalidfpi: DTD is not specified")).ok();
                LOADDTD += 1;
                OPTIONS |= XmlParserOption::XmlParseDtdload as i32;
            } else if arg == "-dropdtd" || arg == "--dropdtd" {
                DROPDTD += 1;
            } else if arg == "-insert" || arg == "--insert" {
                INSERT += 1;
            } else if arg == "-quiet" || arg == "--quiet" {
                QUIET += 1;
            } else if arg == "-timing" || arg == "--timing" {
                TIMING += 1;
            } else if arg == "-auto" || arg == "--auto" {
                GENERATE += 1;
            } else if arg == "-repeat" || arg == "--repeat" {
                if REPEAT != 0 {
                    REPEAT *= 10;
                } else {
                    REPEAT = 100;
                }
            } else if cfg!(feature = "push") && (arg == "-push" || arg == "--push") {
                PUSH += 1;
            } else if cfg!(feature = "push") && (arg == "-pushsmall" || arg == "--pushsmall") {
                PUSH += 1;
                PUSHSIZE = 10;
            } else if arg == "-memory" || arg == "--memory" {
                MEMORY += 1;
            } else if arg == "-testIO" || arg == "--testIO" {
                TEST_IO += 1;
            } else if cfg!(feature = "xinclude") && (arg == "-xinclude" || arg == "--xinclude") {
                XINCLUDE += 1;
                OPTIONS |= XmlParserOption::XmlParseXinclude as i32;
            } else if cfg!(feature = "xinclude")
                && (arg == "-noxincludenode" || arg == "--noxincludenode")
            {
                XINCLUDE += 1;
                OPTIONS |= XmlParserOption::XmlParseXinclude as i32;
                OPTIONS |= XmlParserOption::XmlParseNoxincnode as i32;
            } else if cfg!(feature = "xinclude")
                && (arg == "-nofixup-base-uris" || arg == "--nofixup-base-uris")
            {
                XINCLUDE += 1;
                OPTIONS |= XmlParserOption::XmlParseXinclude as i32;
                OPTIONS |= XmlParserOption::XmlParseNobasefix as i32;
            } else if cfg!(feature = "output")
                // && cfg!(feature = "libxml_zlib")
                && (arg == "-compress" || arg == "--compress")
            {
                COMPRESS += 1;
                xml_set_compress_mode(9);
            } else if arg == "-nowarning" || arg == "--nowarning" {
                OPTIONS |= XmlParserOption::XmlParseNowarning as i32;
                OPTIONS &= !(XmlParserOption::XmlParsePedantic as i32);
            } else if arg == "-pedantic" || arg == "--pedantic" {
                OPTIONS |= XmlParserOption::XmlParsePedantic as i32;
                OPTIONS &= !(XmlParserOption::XmlParseNowarning as i32);
            } else if cfg!(feature = "libxml_debug") && (arg == "-debugent" || arg == "--debugent")
            {
                DEBUGENT += 1;
                *xml_parser_debug_entities() = 1;
            } else if cfg!(feature = "libxml_c14n") && (arg == "-c14n" || arg == "--c14n") {
                CANONICAL += 1;
                OPTIONS |= XmlParserOption::XmlParseNoent as i32
                    | XmlParserOption::XmlParseDtdattr as i32
                    | XmlParserOption::XmlParseDtdload as i32;
            } else if cfg!(feature = "libxml_c14n") && (arg == "-c14n11" || arg == "--c14n11") {
                CANONICAL_11 += 1;
                OPTIONS |= XmlParserOption::XmlParseNoent as i32
                    | XmlParserOption::XmlParseDtdattr as i32
                    | XmlParserOption::XmlParseDtdload as i32;
            } else if cfg!(feature = "libxml_c14n") && (arg == "-exc-c14n" || arg == "--exc-c14n") {
                EXC_CANONICAL += 1;
                OPTIONS |= XmlParserOption::XmlParseNoent as i32
                    | XmlParserOption::XmlParseDtdattr as i32
                    | XmlParserOption::XmlParseDtdload as i32;
            } else if cfg!(feature = "catalog") && (arg == "-catalogs" || arg == "--catalogs") {
                CATALOGS += 1;
            } else if cfg!(feature = "catalog") && (arg == "-nocatalogs" || arg == "--nocatalogs") {
                NOCATALOGS += 1;
            } else if arg == "-encode" || arg == "--encode" {
                *ENCODING.lock().unwrap() =
                    CString::new(args.next().expect("--encode: Encoding is not specified")).ok();
                /*
                 * OK it's for testing purposes
                 */
                xml_add_encoding_alias(c"UTF-8".as_ptr(), c"DVEnc".as_ptr());
            } else if arg == "-noblanks" || arg == "--noblanks" {
                NOBLANKS = 1;
            } else if arg == "-format" || arg == "--format" {
                #[cfg(feature = "output")]
                {
                    FORMAT = 1;
                }
            } else if arg == "-pretty" || arg == "--pretty" {
                if let Some(next) = args.next() {
                    #[cfg(feature = "output")]
                    {
                        FORMAT = next.parse().expect("--pretty: Failed to parse integer");
                    }
                }
            } else if cfg!(feature = "libxml_reader") && (arg == "-stream" || arg == "--stream") {
                STREAM += 1;
            } else if cfg!(feature = "libxml_reader") && (arg == "-walker" || arg == "--walker") {
                WALKER += 1;
                NOOUT += 1;
            } else if cfg!(feature = "libxml_reader")
                && cfg!(feature = "libxml_pattern")
                && (arg == "-pattern" || arg == "--pattern")
            {
                *PATTERN.lock().unwrap() =
                    CString::new(args.next().expect("--pattern: Pattern is not specified")).ok();
            } else if cfg!(feature = "sax1") && (arg == "-sax1" || arg == "--sax1") {
                SAX1 += 1;
                OPTIONS |= XmlParserOption::XmlParseSax1 as i32;
            } else if arg == "-sax" || arg == "--sax" {
                SAX += 1;
            } else if arg == "-chkregister" || arg == "--chkregister" {
                CHKREGISTER += 1;
            } else if cfg!(feature = "schema") && (arg == "-relaxng" || arg == "--relaxng") {
                *RELAXNG.lock().unwrap() =
                    CString::new(args.next().expect("--relaxng: RelaxNG is not specified")).ok();
                NOENT = 1;
            } else if cfg!(feature = "schema") && (arg == "-schema" || arg == "--schema") {
                *SCHEMA.lock().unwrap() =
                    CString::new(args.next().expect("--schema: Schema is not specified")).ok();
                NOENT = 1;
            } else if cfg!(feature = "libxml_schematron")
                && (arg == "-schematron" || arg == "--schematron")
            {
                *SCHEMATRON.lock().unwrap() = CString::new(
                    args.next()
                        .expect("--schematron: Schematron is not specified"),
                )
                .ok();
                NOENT = 1;
            } else if arg == "-nonet" || arg == "--nonet" {
                OPTIONS |= XmlParserOption::XmlParseNonet as i32;
                xml_set_external_entity_loader(xml_no_net_external_entity_loader);
            } else if arg == "-nocompact" || arg == "--nocompact" {
                OPTIONS &= !(XmlParserOption::XmlParseCompact as i32);
            } else if arg == "-load-trace" || arg == "--load-trace" {
                LOAD_TRACE += 1;
            } else if arg == "-path" || arg == "--path" {
                parse_path(&args.next().expect("--path: Path is not specified"));
            } else if cfg!(feature = "xpath") && (arg == "-xpath" || arg == "--xpath") {
                NOOUT += 1;
                *XPATHQUERY.lock().unwrap() =
                    CString::new(args.next().expect("--xpath: XPath is not specified")).ok();
            } else if arg == "-oldxml10" || arg == "--oldxml10" {
                OLDXML10 += 1;
                OPTIONS |= XmlParserOption::XmlParseOld10 as i32;
            } else {
                eprintln!("Unknown option {}", arg);
                usage(&mut stderr(), &program_name);
                exit(XmllintReturnCode::ErrUnclass as i32);
            }
        }
        if MAXMEM != 0 {
            xml_mem_setup(
                Some(my_free_func),
                Some(my_malloc_func),
                Some(my_realloc_func),
                Some(my_strdup_func),
            );
        }

        #[cfg(feature = "catalog")]
        if NOCATALOGS == 0 && CATALOGS != 0 {
            if let Some(catal) = option_env!("SGML_CATALOG_FILES") {
                let catal = CString::new(catal).expect("Failed to construct Catalog path");
                xml_load_catalogs(catal.as_ptr());
            } else {
                eprintln!("Variable $SGML_CATALOG_FILES not set");
            }
        }

        if CHKREGISTER != 0 {
            xml_register_node_default(Some(register_node));
            xml_deregister_node_default(deregister_node);
        }

        if let Some(indent) = option_env!("XMLLINT_INDENT") {
            set_tree_indent_string(indent.into());
        }

        DEFAULT_ENTITY_LOADER = Some(xml_get_external_entity_loader());
        xml_set_external_entity_loader(xmllint_external_entity_loader);

        if LOADDTD != 0 {
            *xml_load_ext_dtd_default_value() |= XML_DETECT_IDS as i32;
        }
        if DTDATTRS != 0 {
            *xml_load_ext_dtd_default_value() |= XML_COMPLETE_ATTRS as i32;
        }
        if NOENT != 0 {
            OPTIONS |= XmlParserOption::XmlParseNoent as i32;
        }
        if NOBLANKS != 0 || FORMAT == 1 {
            OPTIONS |= XmlParserOption::XmlParseNoblanks as i32;
        }
        if HTMLOUT != 0 && NOWRAP == 0 {
            let program_name =
                CString::new(program_name.as_bytes()).expect("Failed to construct program name");
            generic_error!("<!DOCTYPE HTML PUBLIC \"-//W3C//DTD HTML 4.0 Transitional//EN\"\n");
            generic_error!("\t\"http://www.w3.org/TR/REC-html40/loose.dtd\">\n");
            generic_error!(
                "<html><head><title>{} output</title></head>\n",
                program_name.to_string_lossy()
            );
            generic_error!(
                "<body bgcolor=\"#ffffff\"><h1 align=\"center\">{} output</h1>\n",
                program_name.to_string_lossy()
            );
        }

        #[cfg(feature = "libxml_reader")]
        let not_stream = STREAM == 0;
        #[cfg(not(feature = "libxml_reader"))]
        let not_stream = true;
        #[cfg(feature = "libxml_schematron")]
        if SAX == 0 && not_stream {
            let mut schematron = SCHEMATRON.lock().unwrap();
            if let Some(s) = schematron.as_ref() {
                /* forces loading the DTDs */
                *xml_load_ext_dtd_default_value() |= 1;
                OPTIONS |= XmlParserOption::XmlParseDtdload as i32;
                if TIMING != 0 {
                    start_timer();
                }
                let ctxt: XmlSchematronParserCtxtPtr = xml_schematron_new_parser_ctxt(s.as_ptr());
                if ctxt.is_null() {
                    PROGRESULT = XmllintReturnCode::ErrMem;
                    // goto error;
                    xml_cleanup_parser();
                    xml_memory_dump();
                    exit(PROGRESULT as i32);
                }
                WXSCHEMATRON.store(xml_schematron_parse(ctxt), Ordering::Relaxed);
                if WXSCHEMATRON.load(Ordering::Relaxed).is_null() {
                    generic_error!(
                        "Schematron schema {} failed to compile\n",
                        s.to_string_lossy()
                    );
                    PROGRESULT = XmllintReturnCode::ErrSchemacomp;
                    *schematron = None;
                }
                xml_schematron_free_parser_ctxt(ctxt);
                if TIMING != 0 {
                    end_timer!("Compiling the schemas");
                }
            }
        }
        #[cfg(feature = "schema")]
        if RELAXNG.lock().unwrap().is_some() && SAX == 0 && not_stream {
            let mut relaxng = RELAXNG.lock().unwrap();
            if let Some(r) = relaxng.as_ref() {
                /* forces loading the DTDs */
                *xml_load_ext_dtd_default_value() |= 1;
                OPTIONS |= XmlParserOption::XmlParseDtdload as i32;
                if TIMING != 0 {
                    start_timer();
                }
                let ctxt: XmlRelaxNGParserCtxtPtr = xml_relaxng_new_parser_ctxt(r.as_ptr());
                if ctxt.is_null() {
                    PROGRESULT = XmllintReturnCode::ErrMem;
                    // goto error;
                    xml_cleanup_parser();
                    xml_memory_dump();
                    exit(PROGRESULT as i32);
                }
                xml_relaxng_set_parser_errors(
                    ctxt,
                    Some(generic_error_default),
                    Some(generic_error_default),
                    None,
                );
                RELAXNGSCHEMAS.store(xml_relaxng_parse(ctxt), Ordering::Relaxed);
                if RELAXNGSCHEMAS.load(Ordering::Relaxed).is_null() {
                    generic_error!(
                        "Relax-NG schema {} failed to compile\n",
                        r.to_string_lossy()
                    );
                    PROGRESULT = XmllintReturnCode::ErrSchemacomp;
                    *relaxng = None;
                }
                xml_relaxng_free_parser_ctxt(ctxt);
                if TIMING != 0 {
                    end_timer!("Compiling the schemas");
                }
            }
        } else if SCHEMA.lock().unwrap().is_some() && not_stream {
            let mut schema = SCHEMA.lock().unwrap();
            if let Some(s) = schema.as_ref() {
                if TIMING != 0 {
                    start_timer();
                }
                let ctxt: XmlSchemaParserCtxtPtr = xml_schema_new_parser_ctxt(s.as_ptr());
                if ctxt.is_null() {
                    PROGRESULT = XmllintReturnCode::ErrMem;
                    // goto error;
                    xml_cleanup_parser();
                    xml_memory_dump();
                    exit(PROGRESULT as i32);
                }
                xml_schema_set_parser_errors(
                    ctxt,
                    Some(generic_error_default),
                    Some(generic_error_default),
                    None,
                );
                let wxschemas = xml_schema_parse(ctxt);
                if wxschemas.is_null() {
                    generic_error!("WXS schema {} failed to compile\n", s.to_string_lossy());
                    PROGRESULT = XmllintReturnCode::ErrSchemacomp;
                    *schema = None;
                }
                WXSCHEMAS.store(wxschemas, Ordering::Relaxed);
                xml_schema_free_parser_ctxt(ctxt);
                if TIMING != 0 {
                    end_timer!("Compiling the schemas");
                }
            }
        }

        #[cfg(all(feature = "libxml_reader", feature = "libxml_pattern"))]
        if PATTERN.lock().unwrap().is_some() && WALKER == 0 {
            let mut pattern = PATTERN.lock().unwrap();
            if let Some(p) = pattern.as_ref() {
                PATTERNC.store(
                    xml_patterncompile(p.as_ptr() as _, null_mut(), 0, null_mut()),
                    Ordering::Relaxed,
                );
                if PATTERNC.load(Ordering::Relaxed).is_null() {
                    generic_error!("Pattern {} failed to compile\n", p.to_string_lossy());
                    PROGRESULT = XmllintReturnCode::ErrSchemapat;
                    *pattern = None;
                }
            }
        }

        for arg in remained {
            if TIMING != 0 && REPEAT != 0 {
                start_timer();
            }
            /* Remember file names.  "-" means stdin.  <sven@zen.org> */
            if !arg.starts_with('-') || arg == "-" {
                if REPEAT != 0 {
                    let mut ctxt: XmlParserCtxtPtr = null_mut();
                    let arg = CString::new(arg).expect("Failed to construct argument");

                    for _ in 0..REPEAT {
                        #[cfg(feature = "libxml_reader")]
                        {
                            if STREAM != 0 {
                                stream_file(arg.as_ptr() as _);
                            } else if SAX != 0 {
                                test_sax(arg.as_ptr());
                            } else {
                                if ctxt.is_null() {
                                    ctxt = xml_new_parser_ctxt();
                                }
                                parse_and_print_file(arg.as_ptr() as _, ctxt);
                            }
                        }
                        #[cfg(not(feature = "libxml_reader"))]
                        {
                            if SAX != 0 {
                                test_sax(arg.as_ptr() as _);
                            } else {
                                if ctxt.is_null() {
                                    ctxt = xml_new_parser_ctxt();
                                }
                                parse_and_print_file(arg.as_ptr() as _, ctxt);
                            }
                        }
                    }
                    if !ctxt.is_null() {
                        xml_free_parser_ctxt(ctxt);
                    }
                } else {
                    NBREGISTER = 0;

                    if cfg!(feature = "libxml_reader") && STREAM != 0 {
                        #[cfg(feature = "libxml_reader")]
                        {
                            stream_file(arg.as_ptr() as _);
                        }
                    } else if SAX != 0 {
                        test_sax(arg.as_ptr() as _);
                    } else {
                        parse_and_print_file(arg.as_ptr() as _, null_mut());
                    }

                    if CHKREGISTER != 0 && NBREGISTER != 0 {
                        eprintln!("Registration count off: {}", NBREGISTER);
                        PROGRESULT = XmllintReturnCode::ErrRdregis;
                    }
                }
                files += 1;
                if TIMING != 0 && REPEAT != 0 {
                    end_timer!("{} iterations", REPEAT);
                }
            }
        }
        if GENERATE != 0 {
            parse_and_print_file(null_mut(), null_mut());
        }
        if HTMLOUT != 0 && NOWRAP == 0 {
            generic_error!("</body></html>\n");
        }
        if files == 0 && GENERATE == 0 && version == 0 {
            usage(&mut stderr(), &program_name);
            PROGRESULT = XmllintReturnCode::ErrUnclass;
        }
        #[cfg(feature = "libxml_schematron")]
        {
            let wxschematron = WXSCHEMATRON.load(Ordering::Relaxed);
            if !wxschematron.is_null() {
                xml_schematron_free(wxschematron);
            }
        }
        #[cfg(feature = "schema")]
        {
            let relaxngschemas = RELAXNGSCHEMAS.load(Ordering::Relaxed);
            if !relaxngschemas.is_null() {
                xml_relaxng_free(relaxngschemas);
            }
        }
        #[cfg(feature = "schema")]
        {
            let wxschemas = WXSCHEMAS.load(Ordering::Relaxed);
            if !wxschemas.is_null() {
                xml_schema_free(wxschemas);
            }
        }
        #[cfg(all(feature = "libxml_reader", feature = "libxml_pattern"))]
        {
            if !PATTERNC.load(Ordering::Relaxed).is_null() {
                xml_free_pattern(PATTERNC.load(Ordering::Relaxed));
            }
        }

        xml_cleanup_parser();
        xml_memory_dump();

        exit(PROGRESULT as i32)
    }
}<|MERGE_RESOLUTION|>--- conflicted
+++ resolved
@@ -34,13 +34,8 @@
         encoding::xml_add_encoding_alias,
         entities::{xml_encode_entities_reentrant, XmlEntityPtr},
         globals::{
-<<<<<<< HEAD
-            xml_deregister_node_default, xml_free, xml_generic_error_context,
-            xml_load_ext_dtd_default_value, xml_parser_debug_entities, xml_register_node_default,
-=======
             xml_deregister_node_default, xml_free, xml_load_ext_dtd_default_value,
-            xml_parser_debug_entities, xml_register_node_default, xml_tree_indent_string,
->>>>>>> 5dd101aa
+            xml_parser_debug_entities, xml_register_node_default,
         },
         htmlparser::{
             html_create_push_parser_ctxt, html_ctxt_use_options, html_free_parser_ctxt,
