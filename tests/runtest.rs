--- conflicted
+++ resolved
@@ -2663,11 +2663,7 @@
         typ as i32,
         CStr::from_ptr(name as _).to_string_lossy(),
         empty.map_or(-1, |e| e as i32),
-<<<<<<< HEAD
-        (*reader).has_value(),
-=======
         (*reader).has_value() as i32,
->>>>>>> 6c1f4dc7
     )
     .ok();
     if value.is_null() {
@@ -2744,11 +2740,7 @@
         test_error_handler(None, format!("{filename} : failed to parse\n").as_str());
     }
     if !rng.is_null() {
-<<<<<<< HEAD
-        if !(*reader).is_valid() {
-=======
         if !(*reader).is_valid().unwrap_or(false) {
->>>>>>> 6c1f4dc7
             test_error_handler(None, format!("{filename} fails to validate\n").as_str());
         } else {
             test_error_handler(None, format!("{filename} validates\n").as_str());
@@ -4458,11 +4450,7 @@
             }
         }
         if typ == XmlReaderTypes::XmlReaderTypeEndElement
-<<<<<<< HEAD
-            || (typ == XmlReaderTypes::XmlReaderTypeElement && empty.unwrap_or(true))
-=======
             || (typ == XmlReaderTypes::XmlReaderTypeElement && empty.unwrap())
->>>>>>> 6c1f4dc7
         {
             ret = xml_stream_pop(patstream);
             if ret < 0 {
